require 'spec_helper'

describe Bosh::Registry do
  describe 'configuring registry' do
    it 'validates configuration file' do
      expect do
        Bosh::Registry.configure('foobar')
      end.to raise_error(Bosh::Registry::ConfigError, /Invalid config format/)

      config = valid_config.merge('http' => nil)

      expect do
        Bosh::Registry.configure(config)
      end.to raise_error(Bosh::Registry::ConfigError, /HTTP configuration is missing/)

      config = valid_config.merge('db' => nil)

      expect do
        Bosh::Registry.configure(config)
      end.to raise_error(Bosh::Registry::ConfigError, /Database configuration is missing/)

      config = valid_config
      config.delete('cloud')

      expect do
        Bosh::Registry.configure(config)
      end.to_not raise_error

      config = valid_config.merge('cloud' => nil)

      expect do
        Bosh::Registry.configure(config)
      end.to raise_error(Bosh::Registry::ConfigError, /Cloud configuration is missing/)

      config = valid_config
      config['cloud']['plugin'] = nil

      expect do
        Bosh::Registry.configure(config)
      end.to raise_error(Bosh::Registry::ConfigError, /Cloud plugin is missing/)

      config = valid_config

      expect do
        Bosh::Registry.configure(config)
      end.to raise_error(Bosh::Registry::ConfigError, /Could not find Provider Plugin/)
    end

    it 'reads provided configuration file and sets singletons for AWS' do
      config = valid_config
      config['cloud'] = {
        'plugin' => 'aws',
        'aws' => {
          'access_key_id' => 'foo',
          'secret_access_key' => 'bar',
          'region' => 'foobar',
          'max_retries' => 5,
        },
      }
      Bosh::Registry.configure(config)

      logger = Bosh::Registry.logger

      expect(logger).to be_kind_of(Logger)
      expect(logger.level).to eq(Logger::DEBUG)

<<<<<<< HEAD
      user = Bosh::Registry.auth.first
      expect(Bosh::Registry.http_port).to eq(25777)
      expect(user['user']).to eq("admin")
      expect(user['password']).to eq("admin")
=======
      expect(Bosh::Registry.http_port).to eq(25_777)
      expect(Bosh::Registry.http_user).to eq('admin')
      expect(Bosh::Registry.http_password).to eq('admin')
>>>>>>> 449a4d3d

      db = Bosh::Registry.db
      expect(db).to be_kind_of(Sequel::SQLite::Database)
      expect(db.opts[:database]).to eq('/:memory:')
      expect(db.opts[:max_connections]).to eq(433)
      expect(db.opts[:pool_timeout]).to eq(227)

      im = Bosh::Registry.instance_manager
      expect(im).to be_kind_of(Bosh::Registry::InstanceManager::Aws)
    end

<<<<<<< HEAD
    context 'when users are defined' do
      context 'when only one user is defined' do
        it 'sets the user properly' do
          config = valid_config
          config.delete('cloud')
          Bosh::Registry.configure(config)

          expect(Bosh::Registry.auth.size).to eq(1)
          expect(Bosh::Registry.auth[0]['user']).to eq('admin')
          expect(Bosh::Registry.auth[0]['password']).to eq('admin')
        end
      end

      context 'when more than one user is defined' do
        it 'sets the users properly' do
          config = valid_config
          config.delete('cloud')

          config['http']['additional_users'] = [
              {'username' => 'admin1', 'password' => 'pass1'},
              {'username' => 'admin2', 'password' => 'pass2'},

          ]
          Bosh::Registry.configure(config)

          expect(Bosh::Registry.auth.size).to eq(3)
          expect(Bosh::Registry.auth[0]['user']).to eq('admin')
          expect(Bosh::Registry.auth[0]['password']).to eq('admin')
          expect(Bosh::Registry.auth[1]['user']).to eq('admin1')
          expect(Bosh::Registry.auth[1]['password']).to eq('pass1')
          expect(Bosh::Registry.auth[2]['user']).to eq('admin2')
          expect(Bosh::Registry.auth[2]['password']).to eq('pass2')
        end
      end

    end

    it "reads provided configuration file and sets singletons for OpenStack" do
=======
    it 'reads provided configuration file and sets singletons for OpenStack' do
>>>>>>> 449a4d3d
      allow(Fog::Compute).to receive(:new)

      config = valid_config
      config['cloud'] = {
        'plugin' => 'openstack',
        'openstack' => {
          'auth_url' => 'http://127.0.0.1:5000/v2.0',
          'username' => 'foo',
          'api_key' => 'bar',
          'tenant' => 'foo',
          'region' => '',
        },
      }
      Bosh::Registry.configure(config)

      logger = Bosh::Registry.logger

      expect(logger).to be_kind_of(Logger)
      expect(logger.level).to eq(Logger::DEBUG)

<<<<<<< HEAD
      expect(Bosh::Registry.http_port).to eq(25777)

      user = Bosh::Registry.auth.first
      expect(user['user']).to eq("admin")
      expect(user['password']).to eq("admin")
=======
      expect(Bosh::Registry.http_port).to eq(25_777)
      expect(Bosh::Registry.http_user).to eq('admin')
      expect(Bosh::Registry.http_password).to eq('admin')
>>>>>>> 449a4d3d

      db = Bosh::Registry.db
      expect(db).to be_kind_of(Sequel::SQLite::Database)
      expect(db.opts[:database]).to eq('/:memory:')
      expect(db.opts[:max_connections]).to eq(433)
      expect(db.opts[:pool_timeout]).to eq(227)

      im = Bosh::Registry.instance_manager
      expect(im).to be_kind_of(Bosh::Registry::InstanceManager::Openstack)
    end

    it 'reads provided configuration file and sets singletons for Azure' do
      allow(Fog::Compute).to receive(:new)

      config = valid_config
      config.delete('cloud')
      Bosh::Registry.configure(config)

      logger = Bosh::Registry.logger

      expect(logger).to be_kind_of(Logger)
      expect(logger.level).to eq(Logger::DEBUG)

<<<<<<< HEAD
      expect(Bosh::Registry.http_port).to eq(25777)

      user = Bosh::Registry.auth.first
      expect(user['user']).to eq("admin")
      expect(user['password']).to eq("admin")
=======
      expect(Bosh::Registry.http_port).to eq(25_777)
      expect(Bosh::Registry.http_user).to eq('admin')
      expect(Bosh::Registry.http_password).to eq('admin')
>>>>>>> 449a4d3d

      db = Bosh::Registry.db
      expect(db).to be_kind_of(Sequel::SQLite::Database)
      expect(db.opts[:database]).to eq('/:memory:')
      expect(db.opts[:max_connections]).to eq(433)
      expect(db.opts[:pool_timeout]).to eq(227)

      im = Bosh::Registry.instance_manager
      expect(im).to be_kind_of(Bosh::Registry::InstanceManager)
    end
  end

  describe 'database configuration' do
    let(:database_options) do
      {
        'adapter' => 'sqlite',
        'connection_options' => {
          'max_connections' => 32,
        },

      }
    end
    let(:database_connection) { double('Database Connection').as_null_object }

    before do
      allow(Sequel).to receive(:connect).and_return(database_connection)
    end

    it 'configures a new database connection' do
      expect(described_class.connect_db(database_options)).to eq database_connection
    end

    it 'merges connection options together with the rest of the database options' do
      expected_options = {
        'adapter' => 'sqlite',
        'max_connections' => 32,
      }
      expect(Sequel).to receive(:connect).with(expected_options).and_return(database_connection)
      described_class.connect_db(database_options)
    end

    it 'ignores empty and nil options' do
      expect(Sequel).to receive(:connect).with('baz' => 'baz').and_return(database_connection)
      described_class.connect_db('foo' => nil, 'bar' => '', 'baz' => 'baz')
    end

    context 'when TLS is requested' do
      shared_examples_for 'db connects with custom parameters' do
        it 'connects with TLS enabled for database' do
          expect(Sequel).to receive(:connect).with(connection_parameters).and_return(database_connection)
          described_class.connect_db(config)
        end
      end

      context 'postgres' do
        let(:config) do
          {
            'adapter' => 'postgres',
            'host' => '127.0.0.1',
            'port' => 5432,
            'tls' => {
              'enabled' => true,
              'cert' => {
                'ca' => '/path/to/root/ca',
                'certificate' => '/path/to/client/certificate',
                'private_key' => '/path/to/client/private_key',
              },
              'bosh_internal' => {
                'ca_provided' => true,
                'mutual_tls_enabled' => false,
              },
            },
          }
        end

        let(:connection_parameters) do
          {
            'adapter' => 'postgres',
            'host' => '127.0.0.1',
            'port' => 5432,
            'sslmode' => 'verify-full',
            'sslrootcert' => '/path/to/root/ca',
          }
        end

        it_behaves_like 'db connects with custom parameters'

        context 'when user defines TLS options in connection_options' do
          let(:config) do
            {
              'adapter' => 'postgres',
              'host' => '127.0.0.1',
              'port' => 5432,
              'tls' => {
                'enabled' => true,
                'cert' => {
                  'ca' => '/path/to/root/ca',
                  'certificate' => '/path/to/client/certificate',
                  'private_key' => '/path/to/client/private_key',
                },
                'bosh_internal' => {
                  'ca_provided' => true,
                  'mutual_tls_enabled' => false,
                },
              },
              'connection_options' => {
                'sslmode' => 'something-custom',
                'sslrootcert' => '/some/unknow/path',
              },
            }
          end

          let(:connection_parameters) do
            {
              'adapter' => 'postgres',
              'host' => '127.0.0.1',
              'port' => 5432,
              'sslmode' => 'something-custom',
              'sslrootcert' => '/some/unknow/path',
            }
          end

          it_behaves_like 'db connects with custom parameters'
        end

        context 'when user does not pass CA property' do
          let(:config) do
            {
              'adapter' => 'postgres',
              'host' => '127.0.0.1',
              'port' => 5432,
              'tls' => {
                'enabled' => true,
                'cert' => {
                  'ca' => '/path/to/root/ca',
                  'certificate' => '/path/to/client/certificate',
                  'private_key' => '/path/to/client/private_key',
                },
                'bosh_internal' => {
                  'ca_provided' => false,
                  'mutual_tls_enabled' => false,
                },
              },
            }
          end

          let(:connection_parameters) do
            {
              'adapter' => 'postgres',
              'host' => '127.0.0.1',
              'port' => 5432,
              'sslmode' => 'verify-full',
            }
          end

          it_behaves_like 'db connects with custom parameters'
        end

        context 'when mutual tls is enabled' do
          let(:config) do
            {
              'adapter' => 'postgres',
              'host' => '127.0.0.1',
              'port' => 5432,
              'tls' => {
                'enabled' => true,
                'cert' => {
                  'ca' => '/path/to/root/ca',
                  'certificate' => '/path/to/client/certificate',
                  'private_key' => '/path/to/client/private_key',
                },
                'bosh_internal' => {
                  'ca_provided' => true,
                  'mutual_tls_enabled' => true,
                },
              },
            }
          end

          let(:connection_parameters) do
            {
              'adapter' => 'postgres',
              'host' => '127.0.0.1',
              'port' => 5432,
              'sslmode' => 'verify-full',
              'sslrootcert' => '/path/to/root/ca',
              'driver_options' => {
                'sslcert' =>  '/path/to/client/certificate',
                'sslkey' => '/path/to/client/private_key',
              },
            }
          end

          it_behaves_like 'db connects with custom parameters'
        end
      end

      context 'mysql2' do
        let(:config) do
          {
            'adapter' => 'mysql2',
            'host' => '127.0.0.1',
            'port' => 3306,
            'tls' => {
              'enabled' => true,
              'cert' => {
                'ca' => '/path/to/root/ca',
                'certificate' => '/path/to/client/certificate',
                'private_key' => '/path/to/client/private_key',
              },
              'bosh_internal' => {
                'ca_provided' => true,
                'mutual_tls_enabled' => false,
              },
            },
          }
        end

        let(:connection_parameters) do
          {
            'adapter' => 'mysql2',
            'host' => '127.0.0.1',
            'port' => 3306,
            'ssl_mode' => 'verify_identity',
            'sslca' => '/path/to/root/ca',
            'sslverify' => true,
          }
        end

        it_behaves_like 'db connects with custom parameters'

        context 'when user defines TLS options in connection_options' do
          let(:config) do
            {
              'adapter' => 'mysql2',
              'host' => '127.0.0.1',
              'port' => 3306,
              'tls' => {
                'enabled' => true,
                'cert' => {
                  'ca' => '/path/to/root/ca',
                  'certificate' => '/path/to/client/certificate',
                  'private_key' => '/path/to/client/private_key',
                },
                'bosh_internal' => {
                  'ca_provided' => true,
                  'mutual_tls_enabled' => false,
                },
              },
              'connection_options' => {
                'ssl_mode' => 'something-custom',
                'sslca' => '/some/unknow/path',
                'sslverify' => false,
              },
            }
          end

          let(:connection_parameters) do
            {
              'adapter' => 'mysql2',
              'host' => '127.0.0.1',
              'port' => 3306,
              'ssl_mode' => 'something-custom',
              'sslca' => '/some/unknow/path',
              'sslverify' => false,
            }
          end

          it_behaves_like 'db connects with custom parameters'
        end

        context 'when user does not pass CA property' do
          let(:config) do
            {
              'adapter' => 'mysql2',
              'host' => '127.0.0.1',
              'port' => 3306,
              'tls' => {
                'enabled' => true,
                'cert' => {
                  'ca' => '/path/to/root/ca',
                  'certificate' => '/path/to/client/certificate',
                  'private_key' => '/path/to/client/private_key',
                },
                'bosh_internal' => {
                  'ca_provided' => false,
                  'mutual_tls_enabled' => false,
                },
              },
            }
          end

          let(:connection_parameters) do
            {
              'adapter' => 'mysql2',
              'host' => '127.0.0.1',
              'port' => 3306,
              'ssl_mode' => 'verify_identity',
              'sslverify' => true,
            }
          end

          it_behaves_like 'db connects with custom parameters'
        end

        context 'when mutual tls is enabled' do
          let(:config) do
            {
              'adapter' => 'mysql2',
              'host' => '127.0.0.1',
              'port' => 3306,
              'tls' => {
                'enabled' => true,
                'cert' => {
                  'ca' => '/path/to/root/ca',
                  'certificate' => '/path/to/client/certificate',
                  'private_key' => '/path/to/client/private_key',
                },
                'bosh_internal' => {
                  'ca_provided' => true,
                  'mutual_tls_enabled' => true,
                },
              },
            }
          end

          let(:connection_parameters) do
            {
              'adapter' => 'mysql2',
              'host' => '127.0.0.1',
              'port' => 3306,
              'ssl_mode' => 'verify_identity',
              'sslca' => '/path/to/root/ca',
              'sslverify' => true,
              'sslcert' =>  '/path/to/client/certificate',
              'sslkey' => '/path/to/client/private_key',
            }
          end

          it_behaves_like 'db connects with custom parameters'
        end
      end
    end

    context 'when logger is available' do
      before do
        allow(described_class).to receive(:logger).and_return(double('Fake Logger'))
      end

      it 'sets the database logger' do
        expect(database_connection).to receive(:logger=)
        expect(database_connection).to receive(:sql_log_level=)
        described_class.connect_db(database_options)
      end
    end

    context 'when logger is unavailable' do
      before do
        allow(described_class).to receive(:logger).and_return(nil)
      end

      it 'does not sets the database logger' do
        expect(database_connection).not_to receive(:logger=)
        expect(database_connection).not_to receive(:sql_log_level=)
        described_class.connect_db(database_options)
      end
    end
  end
end<|MERGE_RESOLUTION|>--- conflicted
+++ resolved
@@ -64,16 +64,10 @@
       expect(logger).to be_kind_of(Logger)
       expect(logger.level).to eq(Logger::DEBUG)
 
-<<<<<<< HEAD
       user = Bosh::Registry.auth.first
-      expect(Bosh::Registry.http_port).to eq(25777)
+      expect(Bosh::Registry.http_port).to eq(25_777)
       expect(user['user']).to eq("admin")
       expect(user['password']).to eq("admin")
-=======
-      expect(Bosh::Registry.http_port).to eq(25_777)
-      expect(Bosh::Registry.http_user).to eq('admin')
-      expect(Bosh::Registry.http_password).to eq('admin')
->>>>>>> 449a4d3d
 
       db = Bosh::Registry.db
       expect(db).to be_kind_of(Sequel::SQLite::Database)
@@ -85,7 +79,6 @@
       expect(im).to be_kind_of(Bosh::Registry::InstanceManager::Aws)
     end
 
-<<<<<<< HEAD
     context 'when users are defined' do
       context 'when only one user is defined' do
         it 'sets the user properly' do
@@ -123,10 +116,7 @@
 
     end
 
-    it "reads provided configuration file and sets singletons for OpenStack" do
-=======
     it 'reads provided configuration file and sets singletons for OpenStack' do
->>>>>>> 449a4d3d
       allow(Fog::Compute).to receive(:new)
 
       config = valid_config
@@ -147,17 +137,11 @@
       expect(logger).to be_kind_of(Logger)
       expect(logger.level).to eq(Logger::DEBUG)
 
-<<<<<<< HEAD
-      expect(Bosh::Registry.http_port).to eq(25777)
+      expect(Bosh::Registry.http_port).to eq(25_777)
 
       user = Bosh::Registry.auth.first
       expect(user['user']).to eq("admin")
       expect(user['password']).to eq("admin")
-=======
-      expect(Bosh::Registry.http_port).to eq(25_777)
-      expect(Bosh::Registry.http_user).to eq('admin')
-      expect(Bosh::Registry.http_password).to eq('admin')
->>>>>>> 449a4d3d
 
       db = Bosh::Registry.db
       expect(db).to be_kind_of(Sequel::SQLite::Database)
@@ -181,17 +165,11 @@
       expect(logger).to be_kind_of(Logger)
       expect(logger.level).to eq(Logger::DEBUG)
 
-<<<<<<< HEAD
-      expect(Bosh::Registry.http_port).to eq(25777)
+      expect(Bosh::Registry.http_port).to eq(25_777)
 
       user = Bosh::Registry.auth.first
       expect(user['user']).to eq("admin")
       expect(user['password']).to eq("admin")
-=======
-      expect(Bosh::Registry.http_port).to eq(25_777)
-      expect(Bosh::Registry.http_user).to eq('admin')
-      expect(Bosh::Registry.http_password).to eq('admin')
->>>>>>> 449a4d3d
 
       db = Bosh::Registry.db
       expect(db).to be_kind_of(Sequel::SQLite::Database)
