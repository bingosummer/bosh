require 'ruby-prof'

module Bosh::Director
  module Jobs
    class UpdateDeployment < BaseJob
      include LockHelper
      include LegacyDeploymentHelper

      @queue = :normal

      def self.job_type
        :update_deployment
      end

      def initialize(manifest_text, cloud_config_ids, runtime_config_ids, options = {})
        @blobstore = App.instance.blobstores.blobstore
        @manifest_text = manifest_text
        @cloud_config_ids = cloud_config_ids
        @runtime_config_ids = runtime_config_ids
        @options = options
        @event_log = Config.event_log
        @variables_interpolator = ConfigServer::VariablesInterpolator.new
      end

      def dry_run?
        true if @options['dry_run']
      end

      def perform
        RubyProf.start
        RubyProf.pause

        logger.info('Reading deployment manifest')
        manifest_hash = YAML.load(@manifest_text)
        logger.debug("Manifest:\n#{@manifest_text}")

        if ignore_cloud_config?(manifest_hash)
          warning = "Ignoring cloud config. Manifest contains 'networks' section."
          logger.debug(warning)
          @event_log.warn_deprecated(warning)
          cloud_config_models = nil
        else
          cloud_config_models = Bosh::Director::Models::Config.find_by_ids(@cloud_config_ids)
          if cloud_config_models.empty?
            logger.debug('No cloud config uploaded yet.')
          else
            logger.debug("Cloud config:\n#{Bosh::Director::CloudConfig::CloudConfigsConsolidator.new(cloud_config_models).raw_manifest}")
          end
        end

        runtime_config_models = Bosh::Director::Models::Config.find_by_ids(@runtime_config_ids)
        if runtime_config_models.empty?
          logger.debug("No runtime config uploaded yet.")
        else
          logger.debug("Runtime configs:\n#{Bosh::Director::RuntimeConfig::RuntimeConfigsConsolidator.new(runtime_config_models).raw_manifest}")
        end

        @deployment_name = manifest_hash['name']

        previous_releases, previous_stemcells = get_stemcells_and_releases
        context = {}
        parent_id = add_event

        with_deployment_lock(@deployment_name) do
          is_deploy_action = @options['deploy']
          deployment_plan = nil
          dns_encoder = nil

          if is_deploy_action
            deployment_model = Bosh::Director::Models::Deployment.find(name: @deployment_name)

            deployment_model.add_variable_set(:created_at => Time.now, :writable => true)

            deployment_model.links_serial_id += 1
            deployment_model.save
          end

          manifest_text = @options.fetch('manifest_text', @manifest_text)
          deployment_manifest_object = Manifest.load_from_hash(manifest_hash, manifest_text, cloud_config_models, runtime_config_models)

          @notifier = DeploymentPlan::Notifier.new(@deployment_name, Config.nats_rpc, logger)
          @notifier.send_start_event unless dry_run?

          event_log_stage = @event_log.begin_stage('Preparing deployment', 1)
          event_log_stage.advance_and_track('Preparing deployment') do
            planner_factory = DeploymentPlan::PlannerFactory.create(logger)

            # that's where the link path is created
            deployment_plan = planner_factory.create_from_manifest(deployment_manifest_object, cloud_config_models, runtime_config_models, @options)
            @links_manager = Bosh::Director::Links::LinksManager.new(deployment_plan.model.links_serial_id)
            create_network_stage(deployment_plan).perform unless dry_run?

            deployment_assembler = DeploymentPlan::Assembler.create(deployment_plan, @variables_interpolator)
            dns_encoder = LocalDnsEncoderManager.new_encoder_with_updated_index(deployment_plan)

            # that's where the links resolver is created
            deployment_assembler.bind_models({is_deploy_action: is_deploy_action, should_bind_new_variable_set: is_deploy_action})
          end

          if deployment_plan.instance_models.any?(&:ignore)
            @event_log.warn('You have ignored instances. They will not be changed.')
          end

          next_releases, next_stemcells = get_stemcells_and_releases
          context = event_context(next_releases, previous_releases, next_stemcells, previous_stemcells)

          begin
            current_variable_set = deployment_plan.model.current_variable_set

            render_templates_and_snapshot_errand_variables(deployment_plan, current_variable_set, dns_encoder)

            return "/deployments/#{deployment_plan.name}" if dry_run?

            compilation_step(deployment_plan).perform

            update_stage(deployment_plan, dns_encoder).perform

            PostDeploymentScriptRunner.run_post_deploys_after_deployment(deployment_plan) if check_for_changes(deployment_plan)

            # only in the case of a deploy should you be cleaning up
            if is_deploy_action
              @links_manager.remove_unused_links(deployment_plan.model)
              current_variable_set.update(deployed_successfully: true)
              remove_unused_variable_sets(deployment_plan.model, deployment_plan.instance_groups)
              mark_orphaned_networks(deployment_plan)
            end

            @notifier.send_end_event
            logger.info('Finished updating deployment')
            add_event(context, parent_id)

            "/deployments/#{deployment_plan.name}"
          ensure
            deployment_plan.template_blob_cache.clean_cache!
          end
        end
      rescue Exception => e
        begin
          @notifier.send_error_event e unless dry_run?
        rescue Exception => e2
          # ignore the second error
        ensure
          add_event(context, parent_id, e)
          raise e
        end
      ensure
<<<<<<< HEAD
        if @options['deploy']
          deployment = current_deployment
          variable_set = deployment == nil ? nil : deployment.current_variable_set
          if variable_set
            variable_set.update(:writable => false)
          end
        end

        @variables_interpolator.erase_cache_with_fire!

        reports
=======
        current_deployment&.current_variable_set&.update(writable: false) if @options['deploy']
>>>>>>> 77f07f66
      end

      private

      def reports
        result = RubyProf.stop
        time = Time.now.to_i
        f = File.open("/tmp/profile_results-#{time}-flat.txt", 'w')
        @logger.info ">>> profiling at /tmp/profile_results-#{time}-*"
        flat = RubyProf::FlatPrinter.new(result)
        flat.print(f)
        f.close
      end

      def mark_orphaned_networks(deployment_plan)
        return unless Config.network_lifecycle_enabled?

        deployment_model = deployment_plan.model
        deployment_networks = []

        deployment_plan.instance_groups.each do |inst_group|
          inst_group.networks.each do |jobnetwork|
            network = jobnetwork.deployment_network
            next unless network.managed?
            deployment_networks << jobnetwork.deployment_network.name
          end
        end

        deployment_model.networks.each do |network|
          with_network_lock(network.name) do
            next if deployment_networks.include?(network.name)

            deployment_model.remove_network(network)
            if network.deployments.empty?
              @logger.info("Orphaning managed network #{network.name}")
              network.orphaned = true
              network.orphaned_at = Time.now
              network.save
            end
          end
        end
      end

      def remove_unused_variable_sets(deployment, instance_groups)
        variable_sets_to_keep = []
        variable_sets_to_keep << deployment.current_variable_set
        instance_groups.each do |instance_group|
          variable_sets_to_keep += instance_group.referenced_variable_sets
        end

        begin
          deployment.cleanup_variable_sets(variable_sets_to_keep.uniq)
        rescue Sequel::ForeignKeyConstraintViolation => e
          logger.warn("Unable to clean up variable_sets. Error: #{e.inspect}")
        end
      end

      def add_event(context = {}, parent_id = nil, error = nil)
        action = @options.fetch('new', false) ? 'create' : 'update'
        event = event_manager.create_event(
          parent_id: parent_id,
          user: username,
          action: action,
          object_type: 'deployment',
          object_name: @deployment_name,
          deployment: @deployment_name,
          task: task_id,
          error: error,
          context: context,
        )
        event.id
      end

      # Job tasks

      def check_for_changes(deployment_plan)
        deployment_plan.instance_groups.each do |job|
          return true if job.did_change
        end
        false
      end

      def compilation_step(deployment_plan)
        DeploymentPlan::Stages::PackageCompileStage.create(deployment_plan)
      end

      def create_network_stage(deployment_plan)
        DeploymentPlan::Stages::CreateNetworkStage.new(Config.logger, deployment_plan)
      end

      def update_stage(deployment_plan, dns_encoder)
        DeploymentPlan::Stages::UpdateStage.new(
          self,
          deployment_plan,
          multi_instance_group_updater(deployment_plan, dns_encoder),
          dns_encoder
        )
      end

      # Job dependencies

      def multi_instance_group_updater(deployment_plan, dns_encoder)
        @multi_instance_group_updater ||= begin
          DeploymentPlan::BatchMultiInstanceGroupUpdater.new(InstanceGroupUpdaterFactory.new(logger, deployment_plan.template_blob_cache, dns_encoder))
        end
      end

      def render_templates_and_snapshot_errand_variables(deployment_plan, current_variable_set, dns_encoder)
        errors = render_instance_groups_templates(deployment_plan.instance_groups_starting_on_deploy, deployment_plan.template_blob_cache, dns_encoder)
        errors += snapshot_errands_variables_versions(deployment_plan.errand_instance_groups, current_variable_set)

        unless errors.empty?
          message = errors.map { |error| error.message.strip }.join("\n")
          header = 'Unable to render instance groups for deployment. Errors are:'
          raise Bosh::Director::FormatterHelper.new.prepend_header_and_indent_body(header, message, {:indent_by => 2})
        end
      end

      def render_instance_groups_templates(instance_groups, template_blob_cache, dns_encoder)
        RubyProf.resume
        errors = []
        instance_groups.each do |instance_group|
          begin
            JobRenderer.render_job_instances_with_cache(
              instance_group.unignored_instance_plans,
              template_blob_cache,
              dns_encoder,
              logger,
            )
          rescue Exception => e
            errors.push e
          end
        end
        RubyProf.pause
        errors
      end

      def snapshot_errands_variables_versions(errands_instance_groups, current_variable_set)
        errors = []

        errands_instance_groups.each do |instance_group|
          instance_group_errors = []

          begin
            @variables_interpolator.interpolate_template_spec_properties(instance_group.properties, @deployment_name, current_variable_set)
            unless instance_group&.env&.spec.nil?
              @variables_interpolator.interpolate_with_versioning(instance_group.env.spec, current_variable_set)
            end
          rescue Exception => e
            instance_group_errors.push e
          end

          deployment = Bosh::Director::Models::Deployment.where(name: @deployment_name).first
          instance_group_links = @links_manager.get_links_for_instance_group(deployment, instance_group.name) || {}
          instance_group_links.each do |job_name, links|
            begin
              @variables_interpolator.interpolate_link_spec_properties(links || {}, current_variable_set)
            rescue Exception => e
              instance_group_errors.push e
            end
          end

          unless instance_group_errors.empty?
            message = instance_group_errors.map { |error| error.message.strip }.join("\n")
            header = "- Unable to render jobs for instance group '#{instance_group.name}'. Errors are:"
            e = Exception.new(Bosh::Director::FormatterHelper.new.prepend_header_and_indent_body(header, message, {:indent_by => 2}))
            errors << e
          end

          if errors.empty?
            instance_group.instances.each do |instance|
              @links_manager.bind_links_to_instance(instance)
            end
          end
        end
        errors
      end

      def get_stemcells_and_releases
        deployment = current_deployment
        stemcells = []
        releases = []
        if deployment
          releases = deployment.release_versions.map do |rv|
            "#{rv.release.name}/#{rv.version}"
          end
          stemcells = deployment.stemcells.map do |sc|
            "#{sc.name}/#{sc.version}"
          end
        end

        [releases, stemcells]
      end

      def current_deployment
        Models::Deployment[name: @deployment_name]
      end

      def event_context(next_releases, previous_releases, next_stemcells, previous_stemcells)
        after_objects = {}
        after_objects['releases'] = next_releases unless next_releases.empty?
        after_objects['stemcells'] = next_stemcells unless next_stemcells.empty?

        before_objects = {}
        before_objects['releases'] = previous_releases unless previous_releases.empty?
        before_objects['stemcells'] = previous_stemcells unless previous_stemcells.empty?

        context = {}
        context['before'] = before_objects
        context['after'] = after_objects
        context
      end
    end
  end
end<|MERGE_RESOLUTION|>--- conflicted
+++ resolved
@@ -1,5 +1,3 @@
-require 'ruby-prof'
-
 module Bosh::Director
   module Jobs
     class UpdateDeployment < BaseJob
@@ -27,9 +25,6 @@
       end
 
       def perform
-        RubyProf.start
-        RubyProf.pause
-
         logger.info('Reading deployment manifest')
         manifest_hash = YAML.load(@manifest_text)
         logger.debug("Manifest:\n#{@manifest_text}")
@@ -144,34 +139,11 @@
           raise e
         end
       ensure
-<<<<<<< HEAD
-        if @options['deploy']
-          deployment = current_deployment
-          variable_set = deployment == nil ? nil : deployment.current_variable_set
-          if variable_set
-            variable_set.update(:writable => false)
-          end
-        end
-
+        current_deployment&.current_variable_set&.update(writable: false) if @options['deploy']
         @variables_interpolator.erase_cache_with_fire!
-
-        reports
-=======
-        current_deployment&.current_variable_set&.update(writable: false) if @options['deploy']
->>>>>>> 77f07f66
       end
 
       private
-
-      def reports
-        result = RubyProf.stop
-        time = Time.now.to_i
-        f = File.open("/tmp/profile_results-#{time}-flat.txt", 'w')
-        @logger.info ">>> profiling at /tmp/profile_results-#{time}-*"
-        flat = RubyProf::FlatPrinter.new(result)
-        flat.print(f)
-        f.close
-      end
 
       def mark_orphaned_networks(deployment_plan)
         return unless Config.network_lifecycle_enabled?
@@ -278,7 +250,6 @@
       end
 
       def render_instance_groups_templates(instance_groups, template_blob_cache, dns_encoder)
-        RubyProf.resume
         errors = []
         instance_groups.each do |instance_group|
           begin
@@ -292,7 +263,6 @@
             errors.push e
           end
         end
-        RubyProf.pause
         errors
       end
 
