module Bosh::Director
  module Jobs
    class UpdateDeployment < BaseJob
      include LockHelper
      include LegacyDeploymentHelper

      @queue = :normal

      def self.job_type
        :update_deployment
      end

      def initialize(manifest_text, cloud_config_ids, runtime_config_ids, options = {})
        @blobstore = App.instance.blobstores.blobstore
        @manifest_text = manifest_text
        @cloud_config_ids = cloud_config_ids
        @runtime_config_ids = runtime_config_ids
        @options = options
        @event_log = Config.event_log
      end

      def dry_run?
        true if @options['dry_run']
      end

      def perform
        logger.info('Reading deployment manifest')
        manifest_hash = YAML.load(@manifest_text)
        logger.debug("Manifest:\n#{@manifest_text}")

        if ignore_cloud_config?(manifest_hash)
          warning = "Ignoring cloud config. Manifest contains 'networks' section."
          logger.debug(warning)
          @event_log.warn_deprecated(warning)
          cloud_config_models = nil
        else
          cloud_config_models = Bosh::Director::Models::Config.find_by_ids(@cloud_config_ids)
          if cloud_config_models.empty?
            logger.debug('No cloud config uploaded yet.')
          else
            logger.debug("Cloud config:\n#{Bosh::Director::CloudConfig::CloudConfigsConsolidator.new(cloud_config_models).raw_manifest}")
          end
        end

        runtime_config_models = Bosh::Director::Models::Config.find_by_ids(@runtime_config_ids)
        if runtime_config_models.empty?
          logger.debug("No runtime config uploaded yet.")
        else
          logger.debug("Runtime configs:\n#{Bosh::Director::RuntimeConfig::RuntimeConfigsConsolidator.new(runtime_config_models).raw_manifest}")
        end

        @deployment_name = manifest_hash['name']

        previous_releases, previous_stemcells = get_stemcells_and_releases
        context = {}
        parent_id = add_event
        is_deploy_action = @options['deploy']

        with_deployment_lock(@deployment_name) do
          deployment_plan = nil
          dns_encoder = nil

          if is_deploy_action
            Bosh::Director::Models::Deployment.find(name: @deployment_name).add_variable_set(:created_at => Time.now, :writable => true)
          end

<<<<<<< HEAD
          deployment_manifest_object = Manifest.load_from_hash(manifest_hash, cloud_config_model, runtime_config_models)
=======
          deployment_manifest_object = Manifest.load_from_text(@manifest_text, cloud_config_models, runtime_config_models)
>>>>>>> 2e5e8b52

          @notifier = DeploymentPlan::Notifier.new(@deployment_name, Config.nats_rpc, logger)
          @notifier.send_start_event unless dry_run?

          event_log_stage = @event_log.begin_stage('Preparing deployment', 1)
          event_log_stage.advance_and_track('Preparing deployment') do
            planner_factory = DeploymentPlan::PlannerFactory.create(logger)
            deployment_plan = planner_factory.create_from_manifest(deployment_manifest_object, cloud_config_models, runtime_config_models, @options)
            deployment_assembler = DeploymentPlan::Assembler.create(deployment_plan)
            dns_encoder = LocalDnsEncoderManager.new_encoder_with_updated_index(deployment_plan)
            generate_variables_values(deployment_plan.variables, @deployment_name) if is_deploy_action
            deployment_assembler.bind_models({:should_bind_new_variable_set => is_deploy_action})
          end

          if deployment_plan.instance_models.any?(&:ignore)
            @event_log.warn('You have ignored instances. They will not be changed.')
          end

          next_releases, next_stemcells = get_stemcells_and_releases
          context = event_context(next_releases, previous_releases, next_stemcells, previous_stemcells)

          begin
            current_variable_set = deployment_plan.model.current_variable_set


            render_templates_and_snapshot_errand_variables(deployment_plan, current_variable_set, dns_encoder)

            if dry_run?
              return "/deployments/#{deployment_plan.name}"
            else
              compilation_step(deployment_plan).perform

              update_step(deployment_plan, dns_encoder).perform

              if check_for_changes(deployment_plan)
                PostDeploymentScriptRunner.run_post_deploys_after_deployment(deployment_plan)
              end

              # only in the case of a deploy should you be cleaning up
              if is_deploy_action
                current_variable_set.update(deployed_successfully: true)
                remove_unused_variable_sets(deployment_plan.model, deployment_plan.instance_groups)
              end

              @notifier.send_end_event
              logger.info('Finished updating deployment')
              add_event(context, parent_id)

              "/deployments/#{deployment_plan.name}"
            end
          ensure
            deployment_plan.template_blob_cache.clean_cache!
          end
        end
      rescue Exception => e
        begin
          @notifier.send_error_event e unless dry_run?
        rescue Exception => e2
          # log the second error
        ensure
          add_event(context, parent_id, e)
          raise e
        end
      ensure
        if @options['deploy']
          deployment = current_deployment
          variable_set = deployment == nil ? nil : deployment.current_variable_set
          if variable_set
            variable_set.update(:writable => false)
          end
        end
      end

      private

      def remove_unused_variable_sets(deployment, instance_groups)
        variable_sets_to_keep = []
        variable_sets_to_keep << deployment.current_variable_set
        instance_groups.each do |instance_group|
          variable_sets_to_keep += instance_group.referenced_variable_sets
        end

        begin
          deployment.cleanup_variable_sets(variable_sets_to_keep.uniq)
        rescue Sequel::ForeignKeyConstraintViolation => e
          logger.warn("Unable to clean up variable_sets. Error: #{e.inspect}")
        end
      end

      def add_event(context = {}, parent_id = nil, error = nil)
        action = @options.fetch('new', false) ? "create" : "update"
        event = event_manager.create_event(
          {
            parent_id: parent_id,
            user: username,
            action: action,
            object_type: "deployment",
            object_name: @deployment_name,
            deployment: @deployment_name,
            task: task_id,
            error: error,
            context: context
          })
        event.id
      end

      # Job tasks

      def check_for_changes(deployment_plan)
        deployment_plan.instance_groups.each do |job|
          return true if job.did_change
        end
        false
      end

      def compilation_step(deployment_plan)
        DeploymentPlan::Steps::PackageCompileStep.create(deployment_plan)
      end

      def update_step(deployment_plan, dns_encoder)
        DeploymentPlan::Steps::UpdateStep.new(
          self,
          deployment_plan,
          multi_job_updater(deployment_plan, dns_encoder),
          dns_encoder
        )
      end

      # Job dependencies

      def multi_job_updater(deployment_plan, dns_encoder)
        @multi_job_updater ||= begin
          DeploymentPlan::BatchMultiJobUpdater.new(JobUpdaterFactory.new(logger, deployment_plan.template_blob_cache, dns_encoder))
        end
      end

      def render_templates_and_snapshot_errand_variables(deployment_plan, current_variable_set, dns_encoder)
        errors = render_instance_groups_templates(deployment_plan.instance_groups_starting_on_deploy, deployment_plan.template_blob_cache, dns_encoder)
        errors += snapshot_errands_variables_versions(deployment_plan.errand_instance_groups, current_variable_set)

        unless errors.empty?
          message = errors.map { |error| error.message.strip }.join("\n")
          header = 'Unable to render instance groups for deployment. Errors are:'
          raise Bosh::Director::FormatterHelper.new.prepend_header_and_indent_body(header, message, {:indent_by => 2})
        end
      end

      def render_instance_groups_templates(instance_groups, template_blob_cache, dns_encoder)
        errors = []
        instance_groups.each do |instance_group|
          begin
            JobRenderer.render_job_instances_with_cache(
              instance_group.unignored_instance_plans,
              template_blob_cache,
              dns_encoder,
              logger,
            )
          rescue Exception => e
            errors.push e
          end
        end
        errors
      end

      def snapshot_errands_variables_versions(errands_instance_groups, current_variable_set)
        errors = []
        variables_interpolator = ConfigServer::VariablesInterpolator.new

        errands_instance_groups.each do |instance_group|
          instance_group_errors = []

          begin
            variables_interpolator.interpolate_template_spec_properties(instance_group.properties, @deployment_name, current_variable_set)
          rescue Exception => e
            instance_group_errors.push e
          end

          instance_group_links = instance_group.resolved_links || {}
          instance_group_links.each do |job_name, links|
            begin
              variables_interpolator.interpolate_link_spec_properties(links || {}, current_variable_set)
            rescue Exception => e
              instance_group_errors.push e
            end
          end

          unless instance_group_errors.empty?
            message = instance_group_errors.map { |error| error.message.strip }.join("\n")
            header = "- Unable to render jobs for instance group '#{instance_group.name}'. Errors are:"
            e = Exception.new(Bosh::Director::FormatterHelper.new.prepend_header_and_indent_body(header, message, {:indent_by => 2}))
            errors << e
          end
        end
        errors
      end

      def get_stemcells_and_releases
        deployment = current_deployment
        stemcells = []
        releases = []
        if deployment
          releases = deployment.release_versions.map do |rv|
            "#{rv.release.name}/#{rv.version}"
          end
          stemcells = deployment.stemcells.map do |sc|
            "#{sc.name}/#{sc.version}"
          end
        end
        return releases, stemcells
      end

      def current_deployment
        Models::Deployment[name: @deployment_name]
      end

      def event_context(next_releases, previous_releases, next_stemcells, previous_stemcells)
        after_objects = {}
        after_objects['releases'] = next_releases unless next_releases.empty?
        after_objects['stemcells'] = next_stemcells unless next_stemcells.empty?

        before_objects = {}
        before_objects['releases'] = previous_releases unless previous_releases.empty?
        before_objects['stemcells'] = previous_stemcells unless previous_stemcells.empty?

        context = {}
        context['before'] = before_objects
        context['after'] = after_objects
        context
      end

      def generate_variables_values(variables, deployment_name)
        config_server_client = Bosh::Director::ConfigServer::ClientFactory.create(@logger).create_client
        config_server_client.generate_values(variables, deployment_name)
      end
    end
  end
end<|MERGE_RESOLUTION|>--- conflicted
+++ resolved
@@ -64,11 +64,7 @@
             Bosh::Director::Models::Deployment.find(name: @deployment_name).add_variable_set(:created_at => Time.now, :writable => true)
           end
 
-<<<<<<< HEAD
-          deployment_manifest_object = Manifest.load_from_hash(manifest_hash, cloud_config_model, runtime_config_models)
-=======
-          deployment_manifest_object = Manifest.load_from_text(@manifest_text, cloud_config_models, runtime_config_models)
->>>>>>> 2e5e8b52
+          deployment_manifest_object = Manifest.load_from_hash(manifest_hash, cloud_config_models, runtime_config_models)
 
           @notifier = DeploymentPlan::Notifier.new(@deployment_name, Config.nats_rpc, logger)
           @notifier.send_start_event unless dry_run?
