--- conflicted
+++ resolved
@@ -29,13 +29,8 @@
     before do
       allow(problem_register).to receive(:get_disk).and_call_original
     end
-<<<<<<< HEAD
     let(:cloud) { instance_double(Bosh::Clouds::ExternalCpi) }
-    let(:cloud_factory) { instance_double(Bosh::Director::CloudFactory) }
-=======
-    let(:cloud) { Config.cloud }
     let(:cloud_factory) { instance_double(Bosh::Director::AZCloudFactory) }
->>>>>>> d06f3c1e
     let(:deployment) { Models::Deployment.make(name: 'fake-deployment') }
     let(:event_logger) { double(:event_logger, begin_stage: nil) }
     before do
