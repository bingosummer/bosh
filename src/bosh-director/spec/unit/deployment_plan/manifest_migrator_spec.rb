--- conflicted
+++ resolved
@@ -5,11 +5,7 @@
     describe DeploymentPlan::ManifestMigrator do
       subject { DeploymentPlan::ManifestMigrator.new }
       let(:manifest_hash) { Bosh::Spec::Deployments.simple_manifest }
-<<<<<<< HEAD
-      let(:manifest) { Manifest.new(manifest_hash, nil, nil) }
-=======
-      let(:manifest) { Manifest.new(manifest_hash, manifest_hash, YAML.dump(manifest_hash), nil, nil, nil, nil)}
->>>>>>> 233467c0
+      let(:manifest) { Manifest.new(manifest_hash, YAML.dump(manifest_hash), nil, nil) }
       let(:cloud_config) { {} }
       let(:migrated_manifest) { subject.migrate(manifest, cloud_config)[0] }
       let(:migrated_manifest_hash) { migrated_manifest.manifest_hash }
