--- conflicted
+++ resolved
@@ -5,15 +5,9 @@
     describe DeploymentPlan::ManifestMigrator do
       subject { DeploymentPlan::ManifestMigrator.new }
       let(:manifest_hash) { Bosh::Spec::Deployments.simple_manifest }
-<<<<<<< HEAD
       let(:manifest) { Manifest.new(manifest_hash, manifest_hash, nil, nil, nil, nil)}
-      let(:cloud_config) { nil }
-      let(:migrated_manifest) { subject.migrate(manifest, cloud_config)[0] }
-=======
-      let(:manifest) { Manifest.new(manifest_hash, YAML.dump(manifest_hash), nil, nil, nil, nil)}
       let(:cloud_configs) { [] }
       let(:migrated_manifest) { subject.migrate(manifest, cloud_configs)[0] }
->>>>>>> 2e5e8b52
       let(:migrated_manifest_hash) { migrated_manifest.hybrid_manifest_hash }
       let(:migrated_cloud_config) { subject.migrate(manifest, cloud_configs)[1] }
 
