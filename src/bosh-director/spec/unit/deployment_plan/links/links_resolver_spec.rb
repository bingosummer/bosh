--- conflicted
+++ resolved
@@ -5,13 +5,8 @@
 
   let(:deployment_plan) do
     planner_factory = Bosh::Director::DeploymentPlan::PlannerFactory.create(logger)
-<<<<<<< HEAD
-    manifest = Bosh::Director::Manifest.load_from_hash(deployment_manifest, nil, [], {:resolve_interpolation => false})
-    planner = planner_factory.create_from_manifest(manifest, nil, [], {})
-=======
-    manifest = Bosh::Director::Manifest.load_from_text(YAML.dump(deployment_manifest), [], [], {:resolve_interpolation => false})
+    manifest = Bosh::Director::Manifest.load_from_hash(deployment_manifest, [], [], {:resolve_interpolation => false})
     planner = planner_factory.create_from_manifest(manifest, [], [], {})
->>>>>>> 2e5e8b52
     Bosh::Director::DeploymentPlan::Assembler.create(planner).bind_models
     planner
   end
@@ -628,11 +623,7 @@
     context 'when there is a cloud config' do
       let(:deployment_plan) do
         planner_factory = Bosh::Director::DeploymentPlan::PlannerFactory.create(logger)
-<<<<<<< HEAD
-        manifest = Bosh::Director::Manifest.load_from_hash(deployment_manifest, cloud_config, [], {:resolve_interpolation => false})
-=======
-        manifest = Bosh::Director::Manifest.load_from_text(YAML.dump(deployment_manifest), cloud_configs, [], {:resolve_interpolation => false})
->>>>>>> 2e5e8b52
+        manifest = Bosh::Director::Manifest.load_from_hash(deployment_manifest, cloud_configs, [], {:resolve_interpolation => false})
 
         planner = planner_factory.create_from_manifest(manifest, cloud_configs, [], {})
         Bosh::Director::DeploymentPlan::Assembler.create(planner).bind_models
