require 'spec_helper'
require 'bosh/director/deployment_plan/multi_job_updater'
require 'bosh/director/job_updater'

module Bosh::Director
<<<<<<< HEAD
  describe DeploymentPlan::Steps::UpdateStep do
    subject { DeploymentPlan::Steps::UpdateStep.new(base_job, deployment_plan, multi_job_updater) }
    let(:base_job) { Jobs::BaseJob.new }
    let(:event_log) { Bosh::Director::Config.event_log }
    let(:ip_provider) {instance_double('Bosh::Director::DeploymentPlan::IpProvider')}
    let(:skip_drain) {instance_double('Bosh::Director::DeploymentPlan::SkipDrain')}
    let(:errand_instance) { instance_double('Bosh::Director::DeploymentPlan::Instance') }
    let(:errand_instance_plan) {  instance_double('Bosh::Director::DeploymentPlan::InstancePlan', instance: errand_instance)  }
    let(:errand_instance_group) { instance_double('Bosh::Director::DeploymentPlan::InstanceGroup', unignored_instance_plans: [errand_instance_plan]) }

    let(:deployment_plan) do
      instance_double('Bosh::Director::DeploymentPlan::Planner',
        update_stemcell_references!: nil,
        persist_updates!: nil,
        instance_groups_starting_on_deploy: [],
        instance_plans_with_missing_vms: [],
        errand_instance_groups: [errand_instance_group],
        ip_provider: ip_provider,
        job_renderer: JobRenderer.create,
        skip_drain: skip_drain,
        recreate: false,
        tags: {}
      )
    end

    let(:cloud) { Config.cloud }
    let(:manifest) { ManifestHelper.default_legacy_manifest }
    let(:releases) { [] }
    let(:multi_job_updater) { instance_double('Bosh::Director::DeploymentPlan::SerialMultiJobUpdater', run: nil) }
    let(:task) {Bosh::Director::Models::Task.make(:id => 42, :username => 'user')}
    let(:task_writer) {Bosh::Director::TaskDBWriter.new(:event_output, task.id)}
    let(:event_log) {Bosh::Director::EventLog::Log.new(task_writer)}
    before do
      allow(base_job).to receive(:logger).and_return(logger)
      allow(base_job).to receive(:track_and_log).and_yield
      allow(Bosh::Director::Config).to receive(:dns_enabled?).and_return(true)
      allow(base_job).to receive(:task_id).and_return(task.id)
      allow(Bosh::Director::Config).to receive(:current_job).and_return(base_job)
      allow(Bosh::Director::Config).to receive(:record_events).and_return(true)
      allow(Bosh::Director::Config).to receive(:event_log).and_return(event_log)
      fake_app
    end

    describe '#perform' do
      let(:job1) { instance_double('Bosh::Director::DeploymentPlan::InstanceGroup', instances: [instance1, instance2]) }
      let(:job2) { instance_double('Bosh::Director::DeploymentPlan::InstanceGroup', instances: [instance3]) }
      let(:instance1) { instance_double('Bosh::Director::DeploymentPlan::Instance') }
      let(:instance2) { instance_double('Bosh::Director::DeploymentPlan::Instance') }
      let(:instance3) { instance_double('Bosh::Director::DeploymentPlan::Instance') }
=======
  module DeploymentPlan::Steps
    describe UpdateStep do
      subject { UpdateStep.new(base_job, deployment_plan, multi_job_updater) }
      let(:base_job) { Jobs::BaseJob.new }
      let(:pre_cleanup) { instance_double('Bosh::Director::DeploymentPlan::Steps::PreCleanupStep') }
      let(:setup) { instance_double('Bosh::Director::DeploymentPlan::Steps::SetupStep') }
      let(:update_jobs) { instance_double('Bosh::Director::DeploymentPlan::Steps::UpdateJobsStep') }
      let(:update_errands) { instance_double('Bosh::Director::DeploymentPlan::Steps::UpdateErrandsStep') }
      let(:multi_job_updater) { instance_double('Bosh::Director::DeploymentPlan::SerialMultiJobUpdater', run: nil) }
      let(:vm_deleter) { instance_double('Bosh::Director::VmDeleter') }
      let(:vm_creator) { instance_double('Bosh::Director::VmCreator') }

      let(:deployment_plan) do
        instance_double('Bosh::Director::DeploymentPlan::Planner',
          update_stemcell_references!: nil,
          persist_updates!: nil,
          job_renderer: JobRenderer.create,
        )
      end
>>>>>>> 749e1c45

      before do
        allow(PreCleanupStep).to receive(:new).with(base_job, deployment_plan).and_return(pre_cleanup)
        allow(SetupStep).to receive(:new).with(base_job, deployment_plan, vm_creator).and_return(setup)
        allow(UpdateJobsStep).to receive(:new).with(base_job, deployment_plan, multi_job_updater).and_return(update_jobs)
        allow(UpdateErrandsStep).to receive(:new).with(deployment_plan).and_return(update_errands)
        allow(VmDeleter).to receive(:new).with(logger, false, Config.enable_virtual_delete_vms).and_return(vm_deleter)
        allow(VmCreator).to receive(:new).with(logger, vm_deleter, anything, anything, anything).and_return(vm_creator)
      end

      describe '#perform' do
        it 'runs deployment plan update steps in the correct order' do
          expect(logger).to receive(:info).with('Updating deployment').ordered
          expect(pre_cleanup).to receive(:perform).ordered
          expect(setup).to receive(:perform).ordered
          expect(update_jobs).to receive(:perform).ordered
          expect(update_errands).to receive(:perform).ordered
          expect(logger).to receive(:info).with('Committing updates').ordered
          expect(deployment_plan).to receive(:persist_updates!).ordered
          expect(logger).to receive(:info).with('Finished updating deployment').ordered

          subject.perform
        end

        context 'when perform fails' do
          let(:some_error) { RuntimeError.new('oops') }

          before do
            allow(logger).to receive(:info).and_raise(some_error)
          end

          it 'still updates the stemcell references' do
            expect(deployment_plan).to receive(:update_stemcell_references!)

            expect{
              subject.perform
            }.to raise_error(some_error)
          end
        end
      end
    end
  end
end<|MERGE_RESOLUTION|>--- conflicted
+++ resolved
@@ -3,57 +3,6 @@
 require 'bosh/director/job_updater'
 
 module Bosh::Director
-<<<<<<< HEAD
-  describe DeploymentPlan::Steps::UpdateStep do
-    subject { DeploymentPlan::Steps::UpdateStep.new(base_job, deployment_plan, multi_job_updater) }
-    let(:base_job) { Jobs::BaseJob.new }
-    let(:event_log) { Bosh::Director::Config.event_log }
-    let(:ip_provider) {instance_double('Bosh::Director::DeploymentPlan::IpProvider')}
-    let(:skip_drain) {instance_double('Bosh::Director::DeploymentPlan::SkipDrain')}
-    let(:errand_instance) { instance_double('Bosh::Director::DeploymentPlan::Instance') }
-    let(:errand_instance_plan) {  instance_double('Bosh::Director::DeploymentPlan::InstancePlan', instance: errand_instance)  }
-    let(:errand_instance_group) { instance_double('Bosh::Director::DeploymentPlan::InstanceGroup', unignored_instance_plans: [errand_instance_plan]) }
-
-    let(:deployment_plan) do
-      instance_double('Bosh::Director::DeploymentPlan::Planner',
-        update_stemcell_references!: nil,
-        persist_updates!: nil,
-        instance_groups_starting_on_deploy: [],
-        instance_plans_with_missing_vms: [],
-        errand_instance_groups: [errand_instance_group],
-        ip_provider: ip_provider,
-        job_renderer: JobRenderer.create,
-        skip_drain: skip_drain,
-        recreate: false,
-        tags: {}
-      )
-    end
-
-    let(:cloud) { Config.cloud }
-    let(:manifest) { ManifestHelper.default_legacy_manifest }
-    let(:releases) { [] }
-    let(:multi_job_updater) { instance_double('Bosh::Director::DeploymentPlan::SerialMultiJobUpdater', run: nil) }
-    let(:task) {Bosh::Director::Models::Task.make(:id => 42, :username => 'user')}
-    let(:task_writer) {Bosh::Director::TaskDBWriter.new(:event_output, task.id)}
-    let(:event_log) {Bosh::Director::EventLog::Log.new(task_writer)}
-    before do
-      allow(base_job).to receive(:logger).and_return(logger)
-      allow(base_job).to receive(:track_and_log).and_yield
-      allow(Bosh::Director::Config).to receive(:dns_enabled?).and_return(true)
-      allow(base_job).to receive(:task_id).and_return(task.id)
-      allow(Bosh::Director::Config).to receive(:current_job).and_return(base_job)
-      allow(Bosh::Director::Config).to receive(:record_events).and_return(true)
-      allow(Bosh::Director::Config).to receive(:event_log).and_return(event_log)
-      fake_app
-    end
-
-    describe '#perform' do
-      let(:job1) { instance_double('Bosh::Director::DeploymentPlan::InstanceGroup', instances: [instance1, instance2]) }
-      let(:job2) { instance_double('Bosh::Director::DeploymentPlan::InstanceGroup', instances: [instance3]) }
-      let(:instance1) { instance_double('Bosh::Director::DeploymentPlan::Instance') }
-      let(:instance2) { instance_double('Bosh::Director::DeploymentPlan::Instance') }
-      let(:instance3) { instance_double('Bosh::Director::DeploymentPlan::Instance') }
-=======
   module DeploymentPlan::Steps
     describe UpdateStep do
       subject { UpdateStep.new(base_job, deployment_plan, multi_job_updater) }
@@ -73,7 +22,6 @@
           job_renderer: JobRenderer.create,
         )
       end
->>>>>>> 749e1c45
 
       before do
         allow(PreCleanupStep).to receive(:new).with(base_job, deployment_plan).and_return(pre_cleanup)
