--- conflicted
+++ resolved
@@ -9,11 +9,7 @@
       # populated with data. This test will fail every time a new migration script is added. Change
       # the file name below to the latest when a test is added.
       # Look at tests in this directory for similar examples: bosh-director/spec/unit/db/migrations/director
-<<<<<<< HEAD
-      expect(latest_db_migration_file).to eq('20161128181900_add_logs_to_tasks.rb')
-=======
       expect(latest_db_migration_file).to eq('20170306215659_expand_vms_json_column_lengths.rb')
->>>>>>> 1b517098
     end
   end
 end