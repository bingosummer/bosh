PATH
  remote: bosh-core
  specs:
    bosh-core (0.0.0)

PATH
  remote: bosh-dev
  specs:
    bosh-dev (0.0.0)
      bosh-core
      bosh-director
      bosh_common
      bundler
      logging

PATH
  remote: bosh-director-core
  specs:
    bosh-director-core (0.0.0)
      bosh-template (~> 0.0.0)
      bosh_common (~> 0.0.0)

PATH
  remote: bosh-director
  specs:
    bosh-director (0.0.0)
      bcrypt-ruby (~> 3.0.1)
      bosh-core (~> 0.0.0)
      bosh-director-core (~> 0.0.0)
      bosh-registry (~> 0.0.0)
      bosh-template (~> 0.0.0)
      bosh_common (~> 0.0.0)
      bosh_cpi (= 2.4.1)
      cf-uaa-lib (~> 3.2.1)
      eventmachine (~> 1.2.0)
      httpclient (~> 2.8.3)
      logging (~> 2.2.2)
      membrane (~> 1.1.0)
      nats (~> 0.8)
      netaddr (~> 1.5.0)
      puma (~> 3.10)
      rack-test (~> 0.6.2)
      rake (~> 10.0)
      rufus-scheduler (~> 2.0.18)
      semi_semantic (~> 1.2.0)
      sequel (~> 4.49.0)
      sinatra (~> 1.4.2)
      sys-filesystem (~> 1.1.0)
      talentbox-delayed_job_sequel (~> 4.1.0)
      unix-crypt (~> 1.3.0)

PATH
  remote: bosh-monitor
  specs:
    bosh-monitor (0.0.0)
      cf-uaa-lib (~> 3.2.1)
      dogapi (~> 1.21.0)
      em-http-request (~> 0.3.0)
      eventmachine (~> 1.2.0)
      httpclient (~> 2.8.3)
      logging (~> 2.2.2)
      nats (~> 0.8)
      riemann-client (~> 0.2.6)
      sinatra (~> 1.4.2)
      thin (~> 1.7.0)

PATH
  remote: bosh-registry
  specs:
    bosh-registry (0.0.0)
      aws-sdk (~> 2.10)
      bosh_cpi
      builder (~> 3.1.4)
      excon (~> 0.49.0)
<<<<<<< HEAD
      fog-core (~> 1.40)
      fog-openstack (~> 0.1.21)
=======
      fog-core (~> 1.40.1)
      fog-openstack
>>>>>>> 2ee2b73d
      sequel (~> 4.49.0)
      sinatra (~> 1.4.2)
      thin (~> 1.7.0)

PATH
  remote: bosh-template
  specs:
    bosh-template (0.0.0)
      semi_semantic (~> 1.2.0)

PATH
  remote: bosh_common
  specs:
    bosh_common (0.0.0)
      logging (~> 2.2.2)
      semi_semantic (~> 1.2.0)

GEM
  remote: https://rubygems.org/
  specs:
    activesupport (4.2.9)
      i18n (~> 0.7)
      minitest (~> 5.1)
      thread_safe (~> 0.3, >= 0.3.4)
      tzinfo (~> 1.1)
    addressable (2.5.2)
      public_suffix (>= 2.0.2, < 4.0)
    aws-sdk (2.10.39)
      aws-sdk-resources (= 2.10.39)
    aws-sdk-core (2.10.39)
      aws-sigv4 (~> 1.0)
      jmespath (~> 1.0)
    aws-sdk-resources (2.10.39)
      aws-sdk-core (= 2.10.39)
    aws-sigv4 (1.0.2)
    backports (3.8.0)
    bcrypt-ruby (3.0.1)
    beefcake (1.0.0)
    blue-shell (0.3.0)
      rspec
    bosh_cpi (2.4.1)
      httpclient (~> 2.8.3)
      membrane (~> 1.1.0)
    builder (3.1.4)
    cf-uaa-lib (3.2.5)
      multi_json
    crack (0.4.3)
      safe_yaml (~> 1.0.0)
    daemons (1.2.4)
    delayed_job (4.0.6)
      activesupport (>= 3.0, < 5.0)
    diff-lcs (1.3)
    dogapi (1.21.0)
      multi_json
    domain_name (0.5.20170404)
      unf (>= 0.0.5, < 1.0.0)
    em-http-request (0.3.0)
      addressable (>= 2.0.0)
      escape_utils
      eventmachine (>= 0.12.9)
    escape_utils (1.2.1)
    eventmachine (1.2.5)
    excon (0.49.0)
    fakefs (0.11.1)
    ffi (1.9.18)
    fog-core (1.40.1)
      builder
      excon (~> 0.49)
      formatador (~> 0.2)
    fog-json (1.0.2)
      fog-core (~> 1.0)
      multi_json (~> 1.10)
    fog-openstack (0.1.22)
      fog-core (>= 1.40)
      fog-json (>= 1.0)
      ipaddress (>= 0.8)
    formatador (0.2.5)
    hashdiff (0.3.6)
    http-cookie (1.0.3)
      domain_name (~> 0.5)
    httpclient (2.8.3)
    i18n (0.8.6)
    ipaddress (0.8.3)
    jmespath (1.3.1)
    json (2.1.0)
    little-plugger (1.1.4)
    logging (2.2.2)
      little-plugger (~> 1.1)
      multi_json (~> 1.10)
    machinist (1.0.6)
    membrane (1.1.0)
    mime-types (3.1)
      mime-types-data (~> 3.2015)
    mime-types-data (3.2016.0521)
    minitar (0.6.1)
    minitest (5.10.3)
    mono_logger (1.1.0)
    mtrc (0.0.4)
    multi_json (1.12.2)
    mysql2 (0.4.9)
    nats (0.8.2)
      eventmachine (~> 1.2, >= 1.2)
    net-ssh (4.2.0)
    netaddr (1.5.1)
    netrc (0.11.0)
    parallel (1.12.0)
    parallel_tests (2.15.0)
      parallel
    pg (0.21.0)
    public_suffix (3.0.0)
    puma (3.10.0)
    rack (1.6.8)
    rack-protection (1.5.3)
      rack
    rack-test (0.6.3)
      rack (>= 1.0)
    rake (10.5.0)
    rest-client (2.0.2)
      http-cookie (>= 1.0.2, < 2.0)
      mime-types (>= 1.16, < 4.0)
      netrc (~> 0.8)
    riemann-client (0.2.6)
      beefcake (>= 0.3.5, <= 1.0.0)
      mtrc (>= 0.0.4)
      trollop (>= 1.16.2)
    rspec (3.0.0)
      rspec-core (~> 3.0.0)
      rspec-expectations (~> 3.0.0)
      rspec-mocks (~> 3.0.0)
    rspec-core (3.0.4)
      rspec-support (~> 3.0.0)
    rspec-expectations (3.0.4)
      diff-lcs (>= 1.2.0, < 2.0)
      rspec-support (~> 3.0.0)
    rspec-instafail (1.0.0)
      rspec
    rspec-its (1.2.0)
      rspec-core (>= 3.0.0)
      rspec-expectations (>= 3.0.0)
    rspec-mocks (3.0.4)
      rspec-support (~> 3.0.0)
    rspec-support (3.0.4)
    rufus-scheduler (2.0.24)
      tzinfo (>= 0.3.22)
    safe_yaml (1.0.4)
    semi_semantic (1.2.0)
    sequel (4.49.0)
    sinatra (1.4.8)
      rack (~> 1.5)
      rack-protection (~> 1.4)
      tilt (>= 1.3, < 3)
    sinatra-contrib (1.4.7)
      backports (>= 2.0)
      multi_json
      rack-protection
      rack-test
      sinatra (~> 1.4.0)
      tilt (>= 1.3, < 3)
    sqlite3 (1.3.13)
    sys-filesystem (1.1.8)
      ffi
    talentbox-delayed_job_sequel (4.1.0)
      delayed_job (~> 4.0.0)
      sequel (>= 3.38, < 5.0)
      tzinfo
    thin (1.7.2)
      daemons (~> 1.0, >= 1.0.9)
      eventmachine (~> 1.0, >= 1.0.4)
      rack (>= 1, < 3)
    thread_safe (0.3.6)
    tilt (2.0.8)
    timecop (0.7.4)
    trollop (2.1.2)
    tzinfo (1.2.3)
      thread_safe (~> 0.1)
    unf (0.1.4)
      unf_ext
    unf_ext (0.0.7.4)
    unix-crypt (1.3.0)
    webmock (1.24.6)
      addressable (>= 2.3.6)
      crack (>= 0.3.2)
      hashdiff

PLATFORMS
  ruby

DEPENDENCIES
  blue-shell
  bosh-core!
  bosh-dev!
  bosh-director!
  bosh-director-core!
  bosh-monitor!
  bosh-registry!
  bosh-template!
  bosh_common!
  bundler (~> 1.15.0)
  eventmachine (~> 1.2)
  fakefs
  httpclient
  json (= 2.1.0)
  machinist (~> 1.0)
  minitar
  mono_logger
  mysql2
  nats (~> 0.8)
  net-ssh
  parallel_tests (~> 2.0)
  pg
  rack-test
  rake (~> 10.0)
  rest-client
  rspec (~> 3.0.0)
  rspec-instafail
  rspec-its
  sinatra
  sinatra-contrib
  sqlite3
  talentbox-delayed_job_sequel (~> 4.1)
  timecop (~> 0.7.1)
  unix-crypt
  webmock (~> 1.0)

BUNDLED WITH
   1.15.4<|MERGE_RESOLUTION|>--- conflicted
+++ resolved
@@ -72,13 +72,8 @@
       bosh_cpi
       builder (~> 3.1.4)
       excon (~> 0.49.0)
-<<<<<<< HEAD
-      fog-core (~> 1.40)
-      fog-openstack (~> 0.1.21)
-=======
       fog-core (~> 1.40.1)
       fog-openstack
->>>>>>> 2ee2b73d
       sequel (~> 4.49.0)
       sinatra (~> 1.4.2)
       thin (~> 1.7.0)
