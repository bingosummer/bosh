require 'spec_helper'

describe 'deploy', type: :integration do
  with_reset_sandbox_before_each

  it 'allows removing deployed jobs and adding new jobs at the same time' do
    manifest_hash = Bosh::Spec::Deployments.simple_manifest
    manifest_hash['jobs'].first['name'] = 'fake-name1'
    deploy_from_scratch(manifest_hash: manifest_hash)
    expect_running_vms_with_names_and_count('fake-name1' => 3)

    manifest_hash['jobs'].first['name'] = 'fake-name2'
    deploy_simple_manifest(manifest_hash: manifest_hash)
    expect_running_vms_with_names_and_count('fake-name2' => 3)

    manifest_hash['jobs'].first['name'] = 'fake-name1'
    deploy_simple_manifest(manifest_hash: manifest_hash)
    expect_running_vms_with_names_and_count('fake-name1' => 3)
  end

  context 'when stemcell is specified with an OS' do
    it 'deploys with the stemcell with specified OS and version' do
      target_and_login
      create_and_upload_test_release

      cloud_config_hash = Bosh::Spec::Deployments.simple_cloud_config
      cloud_config_hash['resource_pools'].first['stemcell'].delete('name')
      cloud_config_hash['resource_pools'].first['stemcell']['os'] = 'toronto-os'
      cloud_config_hash['resource_pools'].first['stemcell']['version'] = '1'

      upload_cloud_config(cloud_config_hash: cloud_config_hash)

      bosh_runner.run("upload stemcell #{spec_asset('valid_stemcell.tgz')}")
      stemcell_id = current_sandbox.cpi.all_stemcells[0]['id']

      bosh_runner.run("upload stemcell #{spec_asset('valid_stemcell_v2.tgz')} --skip-if-exists")

      manifest_hash = Bosh::Spec::Deployments.simple_manifest
      manifest_hash['jobs'].first['instances'] = 1
      deploy_simple_manifest(manifest_hash)

      create_vm_invocations = current_sandbox.cpi.invocations_for_method("create_vm")
      expect(create_vm_invocations.count).to be > 0

      create_vm_invocations.each do |invocation|
        expect(invocation['inputs']['stemcell_id']).to eq(stemcell_id)
      end

    end
  end

  context 'when stemcell is using latest version' do
    it 'redeploys with latest version of stemcell' do
      cloud_config = Bosh::Spec::Deployments.simple_cloud_config
      cloud_config['resource_pools'].first['stemcell']['version'] = 'latest'
      manifest_hash = Bosh::Spec::Deployments.simple_manifest
      manifest_hash['jobs'].first['instances'] = 1

      target_and_login
      create_and_upload_test_release
      upload_cloud_config(cloud_config_hash: cloud_config)

      bosh_runner.run("upload stemcell #{spec_asset('valid_stemcell.tgz')}")
      stemcell_1 = table(bosh_runner.run('stemcells')).last
      expect(stemcell_1['Version']).to eq('1')

      deploy_simple_manifest(manifest_hash: manifest_hash)
      invocations = current_sandbox.cpi.invocations_for_method('create_vm')
      initial_count = invocations.count
      expect(initial_count).to be > 1
      expect(invocations.last['inputs']['stemcell_id']).to eq(stemcell_1['CID'])

      bosh_runner.run("upload stemcell #{spec_asset('valid_stemcell_v2.tgz')} --skip-if-exists")
      stemcell_2 = table(bosh_runner.run('stemcells')).last
      expect(stemcell_2['Version']).to eq('2')

      deploy_simple_manifest(manifest_hash: manifest_hash)
      invocations = current_sandbox.cpi.invocations_for_method('create_vm')
      expect(invocations.count).to be > initial_count
      expect(invocations.last['inputs']['stemcell_id']).to eq(stemcell_2['CID'])
    end
  end

  it 'deployment fails when starting task fails' do
    deploy_from_scratch
    director.vm('foobar', '0').fail_start_task
    _, exit_code = deploy(failure_expected: true, return_exit_code: true)
    expect(exit_code).to_not eq(0)
  end

  context 'when using legacy deployment configuration' do
    let(:legacy_manifest_hash ) do
      manifest_hash = Bosh::Spec::Deployments.simple_manifest.merge(Bosh::Spec::Deployments.simple_cloud_config)
      manifest_hash['resource_pools'].find{ |i| i['name'] == 'a' }['size'] = 5
      manifest_hash
    end

    before do
      target_and_login
      create_and_upload_test_release
      upload_stemcell
    end

    context 'when a could config is uploaded' do
      it 'returns an error if deployment manifest contains cloud properties' do
        cloud_config_hash = Bosh::Spec::Deployments.simple_cloud_config
        cloud_config_hash['resource_pools'].find{ |i| i['name'] == 'a' }['size'] = 4

        upload_cloud_config(cloud_config_hash: cloud_config_hash)
        output = deploy_simple_manifest(manifest_hash: legacy_manifest_hash, failure_expected: true)
        expect(output).to include('Deployment manifest should not contain cloud config properties')
      end
    end

    context 'when no cloud config is uploaded' do
      it 'respects the cloud related configurations in the deployment manifest' do
        deploy_simple_manifest(manifest_hash: legacy_manifest_hash)

        expect_running_vms_with_names_and_count('foobar' => 3)
        expect_table('deployments', %(
          +--------+----------------------+-------------------+--------------+
          | Name   | Release(s)           | Stemcell(s)       | Cloud Config |
          +--------+----------------------+-------------------+--------------+
          | simple | bosh-release/0+dev.1 | ubuntu-stemcell/1 | none         |
          +--------+----------------------+-------------------+--------------+
        ))
      end
    end
  end

  context 'it supports running pre-start scripts' do
    before do
      target_and_login
      upload_cloud_config(cloud_config_hash: Bosh::Spec::Deployments.simple_cloud_config)
      upload_stemcell
    end

    context 'when the pre-start scripts are valid' do
      before do
        create_and_upload_test_release
        manifest = Bosh::Spec::Deployments.test_release_manifest.merge(
            {
                'jobs' => [Bosh::Spec::Deployments.job_with_many_templates(
                               name: 'job_with_templates_having_prestart_scripts',
                               templates: [
                                   {'name' => 'job_1_with_pre_start_script'},
                                   {'name' => 'job_2_with_pre_start_script'}
                               ],
                               instances: 1)]
            })
        set_deployment(manifest_hash: manifest)
      end

      it 'runs the pre-start scripts on the agent vm, and redirects stdout/stderr to pre-start.stdout.log/pre-start.stderr.log for each job' do
        deploy({})

        agent_id = director.vm('job_with_templates_having_prestart_scripts', '0').agent_id

        agent_log = File.read("#{current_sandbox.agent_tmp_path}/agent.#{agent_id}.log")
        expect(agent_log).to include("/jobs/job_1_with_pre_start_script/bin/pre-start' script has successfully executed")
        expect(agent_log).to include("/jobs/job_2_with_pre_start_script/bin/pre-start' script has successfully executed")

        job_1_stdout = File.read("#{current_sandbox.agent_tmp_path}/agent-base-dir-#{agent_id}/data/sys/log/job_1_with_pre_start_script/pre-start.stdout.log")
        expect(job_1_stdout).to match("message on stdout of job 1 pre-start script\ntemplate interpolation works in this script: this is pre_start_message_1")

        job_1_stderr = File.read("#{current_sandbox.agent_tmp_path}/agent-base-dir-#{agent_id}/data/sys/log/job_1_with_pre_start_script/pre-start.stderr.log")
        expect(job_1_stderr).to match('message on stderr of job 1 pre-start script')

        job_2_stdout = File.read("#{current_sandbox.agent_tmp_path}/agent-base-dir-#{agent_id}/data/sys/log/job_2_with_pre_start_script/pre-start.stdout.log")
        expect(job_2_stdout).to match('message on stdout of job 2 pre-start script')
      end
    end

    it 'should append the logs to the previous pre-start logs' do
      manifest = Bosh::Spec::Deployments.test_release_manifest.merge(
          {
              'releases' => [{
                                 'name'    => 'release_with_prestart_script',
                                 'version' => '1',
                             }],
              'jobs' => [
                  Bosh::Spec::Deployments.job_with_many_templates(
                      name: 'job_with_templates_having_prestart_scripts',
                      templates: [
                          {'name' => 'job_1_with_pre_start_script'}
                      ],
                      instances: 1)]
          })
      set_deployment(manifest_hash: manifest)
      bosh_runner.run("upload release #{spec_asset('pre_start_script_releases/release_with_prestart_script-1.tgz')}")
      deploy({})

      # re-upload a different release version to make the pre-start scripts run
      manifest['releases'][0]['version'] = '2'
      set_deployment(manifest_hash: manifest)
      bosh_runner.run("upload release #{spec_asset('pre_start_script_releases/release_with_prestart_script-2.tgz')}")
      deploy({})

      agent_id = director.vm('job_with_templates_having_prestart_scripts', '0').agent_id
      job_1_stdout = File.read("#{current_sandbox.agent_tmp_path}/agent-base-dir-#{agent_id}/data/sys/log/job_1_with_pre_start_script/pre-start.stdout.log")
      job_1_stderr = File.read("#{current_sandbox.agent_tmp_path}/agent-base-dir-#{agent_id}/data/sys/log/job_1_with_pre_start_script/pre-start.stderr.log")

      expect(job_1_stdout).to match_output %(
        message on stdout of job 1 pre-start script
        template interpolation works in this script: this is pre_start_message_1
        message on stdout of job 1 new version pre-start script
      )

      expect(job_1_stderr).to match_output %(
        message on stderr of job 1 pre-start script
        message on stderr of job 1 new version pre-start script
      )
    end

    context 'when the pre-start scripts are corrupted' do

      before do
        manifest = Bosh::Spec::Deployments.test_release_manifest.merge(
            {
                'releases' => [{
                                   'name'    => 'release_with_corrupted_pre_start',
                                   'version' => '1',
                               }],
                'jobs' => [
                    Bosh::Spec::Deployments.job_with_many_templates(
                               name: 'job_with_templates_having_prestart_scripts',
                               templates: [
                                   {'name' => 'job_with_valid_pre_start_script'},
                                   {'name' => 'job_with_corrupted_pre_start_script'}
                               ],
                               instances: 1)]
            })
        set_deployment(manifest_hash: manifest)
      end

      it 'error out if run_script errors, and redirects stdout/stderr to pre-start.stdout.log/pre-start.stderr.log for each job' do
        bosh_runner.run("upload release #{spec_asset('pre_start_script_releases/release_with_corrupted_pre_start-1.tgz')}")
        expect{
          deploy({})
        }.to raise_error(RuntimeError, /result: 1 of 2 pre-start scripts failed. Failed Jobs: job_with_corrupted_pre_start_script. Successful Jobs: job_with_valid_pre_start_script./)

        agent_id = director.vm('job_with_templates_having_prestart_scripts', '0').agent_id

        agent_log = File.read("#{current_sandbox.agent_tmp_path}/agent.#{agent_id}.log")
        expect(agent_log).to include("/jobs/job_with_valid_pre_start_script/bin/pre-start' script has successfully executed")
        expect(agent_log).to include("/jobs/job_with_corrupted_pre_start_script/bin/pre-start' script has failed with error")

        job_1_stdout = File.read("#{current_sandbox.agent_tmp_path}/agent-base-dir-#{agent_id}/data/sys/log/job_with_valid_pre_start_script/pre-start.stdout.log")
        expect(job_1_stdout).to match('message on stdout of job_with_valid_pre_start_script pre-start script')

        job_corrupted_stdout = File.read("#{current_sandbox.agent_tmp_path}/agent-base-dir-#{agent_id}/data/sys/log/job_with_corrupted_pre_start_script/pre-start.stdout.log")
        expect(job_corrupted_stdout).to match('message on stdout of job_with_corrupted_pre_start_script pre-start script')

        job_corrupted_stderr = File.read("#{current_sandbox.agent_tmp_path}/agent-base-dir-#{agent_id}/data/sys/log/job_with_corrupted_pre_start_script/pre-start.stderr.log")
        expect(job_corrupted_stderr).not_to be_empty
      end
    end
  end

<<<<<<< HEAD
  context 'it supports running post-deploy scripts' do
=======
  context 'when deployment manifest has local templates properties defined' do
>>>>>>> 7f65fdde
    before do
      target_and_login
      upload_cloud_config(cloud_config_hash: Bosh::Spec::Deployments.simple_cloud_config)
      upload_stemcell
<<<<<<< HEAD
    end

    context 'when the post_deploy scripts are valid' do
      before do
        create_and_upload_test_release
        manifest = Bosh::Spec::Deployments.test_release_manifest.merge(
            {
                'jobs' => [Bosh::Spec::Deployments.job_with_many_templates(
                               name: 'job_with_post_deploy_script',
                               templates: [
                                   {'name' => 'job_1_with_post_deploy_script'},
                                   {'name' => 'job_2_with_post_deploy_script'}
                               ],
                               instances: 1)]
            })
        set_deployment(manifest_hash: manifest)
      end

      it 'runs the post-deploy scripts on the agent vm, and redirects stdout/stderr to post-deploy.stdout.log/post-deploy.stderr.log for each job' do
        deploy({})

        agent_id = director.vm('job_with_post_deploy_script', '0').agent_id

        agent_log = File.read("#{current_sandbox.agent_tmp_path}/agent.#{agent_id}.log")
        expect(agent_log).to include("/jobs/job_1_with_post_deploy_script/bin/post_deploy' script has successfully executed")
        expect(agent_log).to include("/jobs/job_2_with_post_deploy_script/bin/post_deploy' script has successfully executed")

        job_1_stdout = File.read("#{current_sandbox.agent_tmp_path}/agent-base-dir-#{agent_id}/data/sys/log/job_1_with_post_deploy_script/post_deploy.stdout.log")
        expect(job_1_stdout).to match("message on stdout of job 1 post_deploy script\ntemplate interpolation works in this script: this is post_deploy_message_1")

        job_1_stderr = File.read("#{current_sandbox.agent_tmp_path}/agent-base-dir-#{agent_id}/data/sys/log/job_1_with_post_deploy_script/post_deploy.stderr.log")
        expect(job_1_stderr).to match('message on stderr of job 1 post_deploy script')

        job_2_stdout = File.read("#{current_sandbox.agent_tmp_path}/agent-base-dir-#{agent_id}/data/sys/log/job_2_with_post_deploy_script/post_deploy.stdout.log")
        expect(job_2_stdout).to match('message on stdout of job 2 post_deploy script')
      end
    end

    context 'when the post-deploy scripts exit with error' do
      before do
        create_and_upload_test_release
        manifest = Bosh::Spec::Deployments.test_release_manifest.merge(
            {
                'jobs' => [Bosh::Spec::Deployments.job_with_many_templates(
                               name: 'job_with_post_deploy_script',
                               templates: [
                                   {'name' => 'job_1_with_post_deploy_script'},
                                   {'name' => 'job_3_with_broken_post_deploy_script'}
                               ],
                               instances: 1)]
=======
      create_and_upload_test_release
      manifest = Bosh::Spec::Deployments.test_release_manifest.merge(
          {
              'jobs' => [Bosh::Spec::Deployments.job_with_many_templates(
                  name: 'job_with_templates_having_properties',
                  templates: [
                      {'name' => 'job_1_with_many_properties',
                       'properties' => {
                           'smurfs' => {
                               'color' => 'red'
                           },
                           'gargamel' => {
                               'color' => 'black'
                           }
                       }
                      },
                      {'name' => 'job_2_with_many_properties'}
                  ],
                  instances: 1,
                  properties: {
                      'snoopy' => 'happy',
                      'smurfs' => {
                          'color' => 'yellow'
                      },
                      'gargamel' => {
                          'color' => 'blue'
                      }
                  })]
          })
      set_deployment(manifest_hash: manifest)
    end

    it 'these templates should use the properties defined in their scope' do
      deploy({})
      target_vm = director.vm('job_with_templates_having_properties', '0')
      template_1 = YAML.load(target_vm.read_job_template('job_1_with_many_properties', 'properties_displayer.yml'))
      template_2 = YAML.load(target_vm.read_job_template('job_2_with_many_properties', 'properties_displayer.yml'))

      expect(template_1['properties_list']['smurfs_color']).to eq('red')
      expect(template_1['properties_list']['gargamel_color']).to eq('black')

      expect(template_2['properties_list']['smurfs_color']).to eq('yellow')
      expect(template_2['properties_list']['gargamel_color']).to eq('blue')
    end

    context 'when the template has local properties defined but missing some of them' do
      before do
        manifest = Bosh::Spec::Deployments.test_release_manifest.merge(
            {
                'jobs' => [Bosh::Spec::Deployments.job_with_many_templates(
                    name: 'job_with_templates_having_properties',
                    templates: [
                        {'name' => 'job_1_with_many_properties',
                         'properties' => {
                             'smurfs' => {
                                 'color' => 'red'
                             }
                         }
                        },
                        {'name' => 'job_2_with_many_properties'}
                    ],
                    instances: 1,
                    properties: {
                        'snoopy' => 'happy',
                        'smurfs' => {
                            'color' => 'yellow'
                        },
                        'gargamel' => {
                            'color' => 'black'
                        }
                    })]
>>>>>>> 7f65fdde
            })
        set_deployment(manifest_hash: manifest)
      end

<<<<<<< HEAD
      it 'exits with error if post-deploy errors, and redirects stdout/stderr to post-deploy.stdout.log/post-deploy.stderr.log for each job' do
        expect{deploy({})}.to raise_error(RuntimeError, /result: 1 of 2 post_deploy scripts failed. Failed Jobs: job_3_with_broken_post_deploy_script. Successful Jobs: job_1_with_post_deploy_script./)

        agent_id = director.vm('job_with_post_deploy_script', '0').agent_id

        agent_log = File.read("#{current_sandbox.agent_tmp_path}/agent.#{agent_id}.log")
        expect(agent_log).to include("/jobs/job_1_with_post_deploy_script/bin/post_deploy' script has successfully executed")
        expect(agent_log).to include("/jobs/job_3_with_broken_post_deploy_script/bin/post_deploy' script has failed with error")

        job_1_stdout = File.read("#{current_sandbox.agent_tmp_path}/agent-base-dir-#{agent_id}/data/sys/log/job_1_with_post_deploy_script/post_deploy.stdout.log")
        expect(job_1_stdout).to match("message on stdout of job 1 post_deploy script\ntemplate interpolation works in this script: this is post_deploy_message_1")

        job_1_stderr = File.read("#{current_sandbox.agent_tmp_path}/agent-base-dir-#{agent_id}/data/sys/log/job_1_with_post_deploy_script/post_deploy.stderr.log")
        expect(job_1_stderr).to match('message on stderr of job 1 post_deploy script')

        job_3_stdout = File.read("#{current_sandbox.agent_tmp_path}/agent-base-dir-#{agent_id}/data/sys/log/job_3_with_broken_post_deploy_script/post_deploy.stdout.log")
        expect(job_3_stdout).to match('message on stdout of job 3 post_deploy script')

        job_3_stderr = File.read("#{current_sandbox.agent_tmp_path}/agent-base-dir-#{agent_id}/data/sys/log/job_3_with_broken_post_deploy_script/post_deploy.stderr.log")
        expect(job_3_stderr).not_to be_empty
      end
    end

    context 'when nothing has changed in the deployment it does not run the post-deploy script' do
      before do
        create_and_upload_test_release
        manifest = Bosh::Spec::Deployments.test_release_manifest.merge(
            {
                'jobs' => [Bosh::Spec::Deployments.job_with_many_templates(
                               name: 'job_with_post_deploy_script',
                               templates: [
                                   {'name' => 'job_1_with_post_deploy_script'},
                                   {'name' => 'job_2_with_post_deploy_script'}
                               ],
                               instances: 1)]
            })
        set_deployment(manifest_hash: manifest)

      end

      it 'should not run the post deploy script if no changes have been made in deployment' do
        deploy({})
        agent_id = director.vm('job_with_post_deploy_script', '0').agent_id

        agent_log = File.read("#{current_sandbox.agent_tmp_path}/agent.#{agent_id}.log")
        expect(agent_log).to include("/jobs/job_1_with_post_deploy_script/bin/post_deploy' script has successfully executed")
        expect(agent_log).to include("/jobs/job_2_with_post_deploy_script/bin/post_deploy' script has successfully executed")

        job_1_stdout = File.read("#{current_sandbox.agent_tmp_path}/agent-base-dir-#{agent_id}/data/sys/log/job_1_with_post_deploy_script/post_deploy.stdout.log")
        expect(job_1_stdout).to match("message on stdout of job 1 post_deploy script\ntemplate interpolation works in this script: this is post_deploy_message_1")

        job_1_stderr = File.read("#{current_sandbox.agent_tmp_path}/agent-base-dir-#{agent_id}/data/sys/log/job_1_with_post_deploy_script/post_deploy.stderr.log")
        expect(job_1_stderr).to match('message on stderr of job 1 post_deploy script')

        job_2_stdout = File.read("#{current_sandbox.agent_tmp_path}/agent-base-dir-#{agent_id}/data/sys/log/job_2_with_post_deploy_script/post_deploy.stdout.log")
        expect(job_2_stdout).to match('message on stdout of job 2 post_deploy script')

        deploy({})
        agent_log = File.read("#{current_sandbox.agent_tmp_path}/agent.#{agent_id}.log")
        expect(agent_log).to include("/jobs/job_1_with_post_deploy_script/bin/post_deploy' script has successfully executed")
        expect(agent_log).to include("/jobs/job_2_with_post_deploy_script/bin/post_deploy' script has successfully executed")

        job_1_stdout = File.read("#{current_sandbox.agent_tmp_path}/agent-base-dir-#{agent_id}/data/sys/log/job_1_with_post_deploy_script/post_deploy.stdout.log")
        expect(job_1_stdout).to_not match("message on stdout of job 1 post_deploy script\ntemplate interpolation works in this script: this is post_deploy_message_1\nmessage on stdout of job 1 post_deploy script\ntemplate interpolation works in this script: this is post_deploy_message_1\n")

        job_1_stderr = File.read("#{current_sandbox.agent_tmp_path}/agent-base-dir-#{agent_id}/data/sys/log/job_1_with_post_deploy_script/post_deploy.stderr.log")
        expect(job_1_stderr).to_not match('message on stdout of job 1 post_deploy script\ntemplate interpolation works in this script: this is post_deploy_message_1\nmessage on stdout of job 1 post_deploy script\ntemplate interpolation works in this script: this is post_deploy_message_1\nt')

        job_2_stdout = File.read("#{current_sandbox.agent_tmp_path}/agent-base-dir-#{agent_id}/data/sys/log/job_2_with_post_deploy_script/post_deploy.stdout.log")
        expect(job_2_stdout).to_not match('message on stdout of job 1 post_deploy script\ntemplate interpolation works in this script: this is post_deploy_message_1\nmessage on stdout of job 1 post_deploy script\ntemplate interpolation works in this script: this is post_deploy_message_1\n')
      end
    end
=======
      it 'should fail even if the properties are defined outside the template scope' do
        output, exit_code = deploy(failure_expected: true, return_exit_code: true)

        expect(exit_code).to_not eq(0)
        expect(output).to include("Error 100: Unable to render jobs for deployment. Errors are:")
        expect(output).to include("- \"Unable to render templates for job job_with_templates_having_properties. Errors are:")
        expect(output).to include("- \"Error filling in template `properties_displayer.yml.erb' for `job_with_templates_having_properties/0' (line 4: Can't find property `[\"gargamel.color\"]')")
      end
    end

    context 'when multiple templates has local properties' do
      before do
        manifest = Bosh::Spec::Deployments.test_release_manifest.merge(
            {
                'jobs' => [Bosh::Spec::Deployments.job_with_many_templates(
                    name: 'job_with_templates_having_properties',
                    templates: [
                        {'name' => 'job_1_with_many_properties',
                         'properties' => {
                             'smurfs' => {
                                 'color' => 'pink'
                             },
                             'gargamel' => {
                                 'color' => 'orange'
                             }
                         }
                        },
                        {'name' => 'job_2_with_many_properties',
                         'properties' => {
                             'smurfs' => {
                                 'color' => 'brown'
                             },
                             'gargamel' => {
                                 'color' => 'purple'
                             }
                         }
                        }
                    ],
                    instances: 1,
                    properties: {
                        'snoopy' => 'happy',
                        'smurfs' => {
                            'color' => 'yellow'
                        },
                        'gargamel' => {
                            'color' => 'black'
                        }
                    })]
            })
        set_deployment(manifest_hash: manifest)
      end

      it 'should not cross reference them' do
        deploy({})
        target_vm = director.vm('job_with_templates_having_properties', '0')
        template_1 = YAML.load(target_vm.read_job_template('job_1_with_many_properties', 'properties_displayer.yml'))
        template_2 = YAML.load(target_vm.read_job_template('job_2_with_many_properties', 'properties_displayer.yml'))

        expect(template_1['properties_list']['smurfs_color']).to eq('pink')
        expect(template_1['properties_list']['gargamel_color']).to eq('orange')

        expect(template_2['properties_list']['smurfs_color']).to eq('brown')
        expect(template_2['properties_list']['gargamel_color']).to eq('purple')
      end
    end

>>>>>>> 7f65fdde
  end

  it 'supports scaling down and then scaling up' do
    manifest_hash = Bosh::Spec::Deployments.simple_manifest
    cloud_config_hash = Bosh::Spec::Deployments.simple_cloud_config

    manifest_hash['jobs'].first['instances'] = 3
    deploy_from_scratch(cloud_config_hash: cloud_config_hash, manifest_hash: manifest_hash)
    expect_running_vms_with_names_and_count('foobar' => 3)

    manifest_hash['jobs'].first['instances'] = 2
    deploy_simple_manifest(manifest_hash: manifest_hash)
    expect_running_vms_with_names_and_count('foobar' => 2)

    manifest_hash['jobs'].first['instances'] = 4
    deploy_simple_manifest(manifest_hash: manifest_hash)
    expect_running_vms_with_names_and_count('foobar' => 4)
  end

  it 'supports dynamically sized resource pools' do
    cloud_config_hash = Bosh::Spec::Deployments.simple_cloud_config
    cloud_config_hash['resource_pools'].first.delete('size')

    manifest_hash = Bosh::Spec::Deployments.simple_manifest
    manifest_hash['jobs'].first['instances'] = 3

    deploy_from_scratch(cloud_config_hash: cloud_config_hash, manifest_hash: manifest_hash)
    expect_running_vms_with_names_and_count('foobar' => 3)

    # scale down
    manifest_hash['jobs'].first['instances'] = 1
    deploy_simple_manifest(manifest_hash: manifest_hash)
    expect_running_vms_with_names_and_count('foobar' => 1)

    # scale up, below original size
    manifest_hash['jobs'].first['instances'] = 2
    deploy_simple_manifest(manifest_hash: manifest_hash)
    expect_running_vms_with_names_and_count('foobar' => 2)

    # scale up, above original size
    manifest_hash['jobs'].first['instances'] = 4
    deploy_simple_manifest(manifest_hash: manifest_hash)
    expect_running_vms_with_names_and_count('foobar' => 4)
  end

  it 'outputs properly formatted deploy information' do
    # We need to keep this test since the output is not tested and
    # keeps breaking.

    manifest_hash = Bosh::Spec::Deployments.simple_manifest
    manifest_hash['jobs'].first['instances'] = 1

    output = deploy_from_scratch(manifest_hash: manifest_hash)

    duration_regex = '\\d\\d:\\d\\d:\\d\\d'
    step_duration_regex = '\\(' + duration_regex + '\\)'
    date_regex = '\\d\\d\\d\\d-\\d\\d-\\d\\d \\d\\d:\\d\\d:\\d\\d UTC'
    sha_regex = '[0-9a-z]+'
    task_regex = '\\d+'
    uuid_regex = '[0-9a-f]{8}-[0-9a-f-]{27}'

    # order for creating missing vms is not guaranteed (running in parallel)
    expect(output).to match(strip_heredoc <<-OUT)
Director task #{task_regex}
  Started preparing deployment > Preparing deployment. Done #{step_duration_regex}

  Started preparing package compilation > Finding packages to compile. Done #{step_duration_regex}

  Started compiling packages
  Started compiling packages > foo/#{sha_regex}. Done #{step_duration_regex}
  Started compiling packages > bar/#{sha_regex}. Done #{step_duration_regex}
     Done compiling packages #{step_duration_regex}

  Started creating missing vms > foobar/0 \\(#{uuid_regex}\\). Done #{step_duration_regex}

  Started updating job foobar > foobar/0 \\(#{uuid_regex}\\) \\(canary\\). Done #{step_duration_regex}

Task #{task_regex} done

Started		#{date_regex}
Finished	#{date_regex}
Duration	#{duration_regex}

Deployed `simple' to `Test Director'
    OUT
  end

  context 'it supports compiled releases' do
    before {
      target_and_login

      bosh_runner.run("upload stemcell #{spec_asset('light-bosh-stemcell-3001-aws-xen-hvm-centos-7-go_agent.tgz')}")
      bosh_runner.run("upload release #{spec_asset('compiled_releases/release-test_release-1-on-centos-7-stemcell-3001.tgz')}")
    }

    context 'when older compiled and newer non-compiled (source release) versions of the same release are uploaded' do
      before {
        cloud_config_with_centos = Bosh::Spec::Deployments.simple_cloud_config
        cloud_config_with_centos['resource_pools'][0]['stemcell']['name'] = 'bosh-aws-xen-hvm-centos-7-go_agent'
        cloud_config_with_centos['resource_pools'][0]['stemcell']['version'] = '3001'
        upload_cloud_config(:cloud_config_hash => cloud_config_with_centos)
      }

      context 'and they contain identical packages' do
        before {
          bosh_runner.run("upload release #{spec_asset('compiled_releases/test_release/releases/test_release/test_release-4-same-packages-as-1.tgz')}")
          deployment_manifest = Bosh::Spec::Deployments.test_deployment_manifest_with_job('job_using_pkg_5')
          deployment_manifest['releases'][0]['version'] = '4'
          set_deployment({manifest_hash: deployment_manifest })
        }

        it 'does not compile any packages' do
          out = deploy({})

          expect(out).to_not include("Started compiling packages")
        end
      end

      context 'and they contain one different package' do
        before {
          bosh_runner.run("upload release #{spec_asset('compiled_releases/test_release/releases/test_release/test_release-3-pkg1-updated.tgz')}")
          deployment_manifest = Bosh::Spec::Deployments.test_deployment_manifest_with_job('job_using_pkg_5')
          deployment_manifest['releases'][0]['version'] = '3'
          set_deployment({manifest_hash: deployment_manifest })
        }

        it 'compiles only the package with the different version and those that depend on it' do
          out = deploy({})
          expect(out).to include("Started compiling packages > pkg_1/b0fe23fce97e2dc8fd9da1035dc637ecd8fc0a0f")
          expect(out).to include('Started compiling packages > pkg_5_depends_on_4_and_1/3cacf579322370734855c20557321dadeee3a7a4')

          expect(out).to_not include('Started compiling packages > pkg_2/')
          expect(out).to_not include('Started compiling packages > pkg_3_depends_on_2/')
          expect(out).to_not include('Started compiling packages > pkg_4_depends_on_3/')
        end
      end

      context 'when deploying with a stemcell that does not match the compiled release' do
        before {
          # switch deployment to use "ubuntu-stemcell/1"
          bosh_runner.run("upload stemcell #{spec_asset('valid_stemcell.tgz')}")
          upload_cloud_config
          set_deployment({manifest_hash: Bosh::Spec::Deployments.test_deployment_manifest_with_job('job_using_pkg_5') })
        }

        it 'fails with an error message saying there is no way to compile for that stemcell' do
          out = deploy(failure_expected: true)
          expect(out).to include("Error 60001:")

          expect(out).to match_output %(
            Can't use release 'test_release/1'. It references packages without source code and are not compiled against stemcell 'ubuntu-stemcell/1':
             - 'pkg_1/16b4c8ef1574b3f98303307caad40227c208371f'
             - 'pkg_2/f5c1c303c2308404983cf1e7566ddc0a22a22154'
             - 'pkg_3_depends_on_2/413e3e9177f0037b1882d19fb6b377b5b715be1c'
             - 'pkg_4_depends_on_3/9207b8a277403477e50cfae52009b31c840c49d4'
             - 'pkg_5_depends_on_4_and_1/3cacf579322370734855c20557321dadeee3a7a4'
          )
        end

        context 'and multiple releases are referenced in the current deployment' do
          before {
            bosh_runner.run("upload release #{spec_asset('compiled_releases/release-test_release_a-1-on-centos-7-stemcell-3001.tgz')}")
            set_deployment({manifest_hash: Bosh::Spec::Deployments.test_deployment_manifest_referencing_multiple_releases})
          }

          it 'fails with an error message saying there is no way to compile the releases for that stemcell' do
            out = deploy(failure_expected: true)
            expect(out).to include("Error 60001:")

            expect(out).to match_output %(
              Can't use release 'test_release/1'. It references packages without source code and are not compiled against stemcell 'ubuntu-stemcell/1':
               - 'pkg_1/16b4c8ef1574b3f98303307caad40227c208371f'
               - 'pkg_2/f5c1c303c2308404983cf1e7566ddc0a22a22154'
            )

            expect(out).to match_output %(
              Can't use release 'test_release_a/1'. It references packages without source code and are not compiled against stemcell 'ubuntu-stemcell/1':
               - 'pkg_1/16b4c8ef1574b3f98303307caad40227c208371f'
               - 'pkg_2/f5c1c303c2308404983cf1e7566ddc0a22a22154'
               - 'pkg_3_depends_on_2/413e3e9177f0037b1882d19fb6b377b5b715be1c'
               - 'pkg_4_depends_on_3/9207b8a277403477e50cfae52009b31c840c49d4'
               - 'pkg_5_depends_on_4_and_1/3cacf579322370734855c20557321dadeee3a7a4'
            )
          end
        end
      end
    end
  end
end<|MERGE_RESOLUTION|>--- conflicted
+++ resolved
@@ -257,16 +257,11 @@
     end
   end
 
-<<<<<<< HEAD
   context 'it supports running post-deploy scripts' do
-=======
-  context 'when deployment manifest has local templates properties defined' do
->>>>>>> 7f65fdde
     before do
       target_and_login
       upload_cloud_config(cloud_config_hash: Bosh::Spec::Deployments.simple_cloud_config)
       upload_stemcell
-<<<<<<< HEAD
     end
 
     context 'when the post_deploy scripts are valid' do
@@ -317,84 +312,10 @@
                                    {'name' => 'job_3_with_broken_post_deploy_script'}
                                ],
                                instances: 1)]
-=======
-      create_and_upload_test_release
-      manifest = Bosh::Spec::Deployments.test_release_manifest.merge(
-          {
-              'jobs' => [Bosh::Spec::Deployments.job_with_many_templates(
-                  name: 'job_with_templates_having_properties',
-                  templates: [
-                      {'name' => 'job_1_with_many_properties',
-                       'properties' => {
-                           'smurfs' => {
-                               'color' => 'red'
-                           },
-                           'gargamel' => {
-                               'color' => 'black'
-                           }
-                       }
-                      },
-                      {'name' => 'job_2_with_many_properties'}
-                  ],
-                  instances: 1,
-                  properties: {
-                      'snoopy' => 'happy',
-                      'smurfs' => {
-                          'color' => 'yellow'
-                      },
-                      'gargamel' => {
-                          'color' => 'blue'
-                      }
-                  })]
-          })
-      set_deployment(manifest_hash: manifest)
-    end
-
-    it 'these templates should use the properties defined in their scope' do
-      deploy({})
-      target_vm = director.vm('job_with_templates_having_properties', '0')
-      template_1 = YAML.load(target_vm.read_job_template('job_1_with_many_properties', 'properties_displayer.yml'))
-      template_2 = YAML.load(target_vm.read_job_template('job_2_with_many_properties', 'properties_displayer.yml'))
-
-      expect(template_1['properties_list']['smurfs_color']).to eq('red')
-      expect(template_1['properties_list']['gargamel_color']).to eq('black')
-
-      expect(template_2['properties_list']['smurfs_color']).to eq('yellow')
-      expect(template_2['properties_list']['gargamel_color']).to eq('blue')
-    end
-
-    context 'when the template has local properties defined but missing some of them' do
-      before do
-        manifest = Bosh::Spec::Deployments.test_release_manifest.merge(
-            {
-                'jobs' => [Bosh::Spec::Deployments.job_with_many_templates(
-                    name: 'job_with_templates_having_properties',
-                    templates: [
-                        {'name' => 'job_1_with_many_properties',
-                         'properties' => {
-                             'smurfs' => {
-                                 'color' => 'red'
-                             }
-                         }
-                        },
-                        {'name' => 'job_2_with_many_properties'}
-                    ],
-                    instances: 1,
-                    properties: {
-                        'snoopy' => 'happy',
-                        'smurfs' => {
-                            'color' => 'yellow'
-                        },
-                        'gargamel' => {
-                            'color' => 'black'
-                        }
-                    })]
->>>>>>> 7f65fdde
             })
         set_deployment(manifest_hash: manifest)
       end
 
-<<<<<<< HEAD
       it 'exits with error if post-deploy errors, and redirects stdout/stderr to post-deploy.stdout.log/post-deploy.stderr.log for each job' do
         expect{deploy({})}.to raise_error(RuntimeError, /result: 1 of 2 post_deploy scripts failed. Failed Jobs: job_3_with_broken_post_deploy_script. Successful Jobs: job_1_with_post_deploy_script./)
 
@@ -467,7 +388,88 @@
         expect(job_2_stdout).to_not match('message on stdout of job 1 post_deploy script\ntemplate interpolation works in this script: this is post_deploy_message_1\nmessage on stdout of job 1 post_deploy script\ntemplate interpolation works in this script: this is post_deploy_message_1\n')
       end
     end
-=======
+  end
+
+  context 'when deployment manifest has local templates properties defined' do
+    before do
+      target_and_login
+      upload_cloud_config(cloud_config_hash: Bosh::Spec::Deployments.simple_cloud_config)
+      upload_stemcell
+      create_and_upload_test_release
+      manifest = Bosh::Spec::Deployments.test_release_manifest.merge(
+          {
+              'jobs' => [Bosh::Spec::Deployments.job_with_many_templates(
+                             name: 'job_with_templates_having_properties',
+                             templates: [
+                                 {'name' => 'job_1_with_many_properties',
+                                  'properties' => {
+                                      'smurfs' => {
+                                          'color' => 'red'
+                                      },
+                                      'gargamel' => {
+                                          'color' => 'black'
+                                      }
+                                  }
+                                 },
+                                 {'name' => 'job_2_with_many_properties'}
+                             ],
+                             instances: 1,
+                             properties: {
+                                 'snoopy' => 'happy',
+                                 'smurfs' => {
+                                     'color' => 'yellow'
+                                 },
+                                 'gargamel' => {
+                                     'color' => 'blue'
+                                 }
+                             })]
+          })
+      set_deployment(manifest_hash: manifest)
+    end
+
+    it 'these templates should use the properties defined in their scope' do
+      deploy({})
+      target_vm = director.vm('job_with_templates_having_properties', '0')
+      template_1 = YAML.load(target_vm.read_job_template('job_1_with_many_properties', 'properties_displayer.yml'))
+      template_2 = YAML.load(target_vm.read_job_template('job_2_with_many_properties', 'properties_displayer.yml'))
+
+      expect(template_1['properties_list']['smurfs_color']).to eq('red')
+      expect(template_1['properties_list']['gargamel_color']).to eq('black')
+
+      expect(template_2['properties_list']['smurfs_color']).to eq('yellow')
+      expect(template_2['properties_list']['gargamel_color']).to eq('blue')
+    end
+
+    context 'when the template has local properties defined but missing some of them' do
+      before do
+        manifest = Bosh::Spec::Deployments.test_release_manifest.merge(
+            {
+                'jobs' => [Bosh::Spec::Deployments.job_with_many_templates(
+                               name: 'job_with_templates_having_properties',
+                               templates: [
+                                   {'name' => 'job_1_with_many_properties',
+                                    'properties' => {
+                                        'smurfs' => {
+                                            'color' => 'red'
+                                        }
+                                    }
+                                   },
+                                   {'name' => 'job_2_with_many_properties'}
+                               ],
+                               instances: 1,
+                               properties: {
+                                   'snoopy' => 'happy',
+                                   'smurfs' => {
+                                       'color' => 'yellow'
+                                   },
+                                   'gargamel' => {
+                                       'color' => 'black'
+                                   }
+                               })]
+            })
+        set_deployment(manifest_hash: manifest)
+      end
+
       it 'should fail even if the properties are defined outside the template scope' do
         output, exit_code = deploy(failure_expected: true, return_exit_code: true)
 
@@ -483,39 +485,39 @@
         manifest = Bosh::Spec::Deployments.test_release_manifest.merge(
             {
                 'jobs' => [Bosh::Spec::Deployments.job_with_many_templates(
-                    name: 'job_with_templates_having_properties',
-                    templates: [
-                        {'name' => 'job_1_with_many_properties',
-                         'properties' => {
-                             'smurfs' => {
-                                 'color' => 'pink'
-                             },
-                             'gargamel' => {
-                                 'color' => 'orange'
-                             }
-                         }
-                        },
-                        {'name' => 'job_2_with_many_properties',
-                         'properties' => {
-                             'smurfs' => {
-                                 'color' => 'brown'
-                             },
-                             'gargamel' => {
-                                 'color' => 'purple'
-                             }
-                         }
-                        }
-                    ],
-                    instances: 1,
-                    properties: {
-                        'snoopy' => 'happy',
-                        'smurfs' => {
-                            'color' => 'yellow'
-                        },
-                        'gargamel' => {
-                            'color' => 'black'
-                        }
-                    })]
+                               name: 'job_with_templates_having_properties',
+                               templates: [
+                                   {'name' => 'job_1_with_many_properties',
+                                    'properties' => {
+                                        'smurfs' => {
+                                            'color' => 'pink'
+                                        },
+                                        'gargamel' => {
+                                            'color' => 'orange'
+                                        }
+                                    }
+                                   },
+                                   {'name' => 'job_2_with_many_properties',
+                                    'properties' => {
+                                        'smurfs' => {
+                                            'color' => 'brown'
+                                        },
+                                        'gargamel' => {
+                                            'color' => 'purple'
+                                        }
+                                    }
+                                   }
+                               ],
+                               instances: 1,
+                               properties: {
+                                   'snoopy' => 'happy',
+                                   'smurfs' => {
+                                       'color' => 'yellow'
+                                   },
+                                   'gargamel' => {
+                                       'color' => 'black'
+                                   }
+                               })]
             })
         set_deployment(manifest_hash: manifest)
       end
@@ -534,7 +536,6 @@
       end
     end
 
->>>>>>> 7f65fdde
   end
 
   it 'supports scaling down and then scaling up' do
