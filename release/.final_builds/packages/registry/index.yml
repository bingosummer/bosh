--- conflicted
+++ resolved
@@ -728,11 +728,8 @@
     version: ad2188b1497d2e07030b581d4904286de17ebd33
     sha1: 092f905976b1103f3f917d45f1df9cf5c878e65f
     blobstore_id: 7fd9bd08-4bc4-410b-870b-d0d39e178fc1
-<<<<<<< HEAD
-=======
   bf2b8d53c18b879327fe6c4960b9ca1776b8d04a:
     version: bf2b8d53c18b879327fe6c4960b9ca1776b8d04a
     sha1: d4b5fb4ea674c617e0ab2370320f7f6889cd8882
     blobstore_id: 842a53e3-c8d6-44a7-b386-9dbed28f7fd3
->>>>>>> acbab488
 format-version: '2'