require 'cli/job_command_args'
require 'cli/resurrection'

module Bosh::Cli
  module Command
    class Vm < Base
      usage 'vm resurrection'
      desc 'Enable/Disable resurrection for a given vm'
      def resurrection_state(job=nil, index=nil, new_state)
        auth_required

        if job.nil? && index.nil?
          resurrection = Resurrection.new(new_state)
          show_current_state

          director.change_vm_resurrection_for_all(resurrection.paused?)
        else
          job_args = JobCommandArgs.new([job, index])
          job, index, _ = job_args.to_a
          resurrection = Resurrection.new(new_state)

          manifest = prepare_deployment_manifest(show_state: true)
<<<<<<< HEAD
          job_must_exist_in_deployment(manifest.hash, job)
          index = valid_index_for(index)

=======
>>>>>>> 6e1987df
          director.change_vm_resurrection(manifest.name, job, index, resurrection.paused?)
        end
      end
    end
  end
end<|MERGE_RESOLUTION|>--- conflicted
+++ resolved
@@ -20,12 +20,6 @@
           resurrection = Resurrection.new(new_state)
 
           manifest = prepare_deployment_manifest(show_state: true)
-<<<<<<< HEAD
-          job_must_exist_in_deployment(manifest.hash, job)
-          index = valid_index_for(index)
-
-=======
->>>>>>> 6e1987df
           director.change_vm_resurrection(manifest.name, job, index, resurrection.paused?)
         end
       end
