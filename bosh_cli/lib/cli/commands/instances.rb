--- conflicted
+++ resolved
@@ -28,7 +28,6 @@
 
     def show_deployment(name, options={})
       instances = director.fetch_vm_state(name)
-      instance_count = instances.size
 
       if instances.empty?
         nl
@@ -65,6 +64,7 @@
 
     def construct_table_to_display(has_disk_cid, has_az, options, sorted)
       row_count = 0
+      instance_count = sorted.size
 
       result = table do |display_table|
 
@@ -189,12 +189,7 @@
               (headings.size - 2).times { process_row << '' }
               display_table << process_row
             end
-<<<<<<< HEAD
-            display_table << :separator if row_count < sorted.size
-=======
-
-            t << :separator if row_count < instance_count
->>>>>>> 6c9ef314
+            display_table << :separator if row_count < instance_count
           end
         end
       end
