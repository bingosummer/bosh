--- conflicted
+++ resolved
@@ -132,43 +132,14 @@
       end
     end
 
-<<<<<<< HEAD
-    context 'if the job is not supplied in the command' do
-      it 'displays an error about the missing argument' do
-        expect {
-          command.public_send(method_name)
-        }.to raise_error(ArgumentError)
-      end
-    end
-  end
-
-  shared_examples_for 'a stop command' do |options|
-    method_name = options.fetch(:with) { raise ArgumentError.new('You need to specify which method the command' +
-                                                                     ' uses to modify the VM state. (:start_job)') }
-    verb = options.fetch(:verb) { raise ArgumentError.new('You need to specify which verb the command describes' +
-                                                              ' itself with. ("start")') }
-    past_verb = options.fetch(:past_verb) { raise ArgumentError.new('You need to specify which past tense verb the' +
-                                                                        ' command describes itself with. ("started")') }
-    extra_task_report_info = options.fetch(:extra_task_report_info) { raise ArgumentError.new('You need to specify any' +
-                                                                                                  ' extra information given to the task report.') }
-    new_state = options.fetch(:new_state) { past_verb }
-    operation_description_extra = options.fetch(:operation_description_extra) { '' }
-
-    context 'if an index is supplied' do
-      it 'tells the user what it is about to do' do
-        expect(command).to receive(:say).with("You are about to #{verb} dea/0#{operation_description_extra}")
-        expect(command).to receive(:say).with("Performing `#{verb} dea/0#{operation_description_extra}'...")
-        expect(command).to receive(:say).with %r{\ndea/0 #{past_verb}}
-=======
     context 'if an index is not supplied' do
       it 'tells the user what it is about to do' do
         expect(command).to receive(:say).with("You are about to #{verb} dea/*#{operation_description_extra}")
         expect(command).to receive(:say).with("Performing `#{verb} dea/*#{operation_description_extra}'...")
         expect(command).to receive(:say).with %r{\ndea/\* #{past_verb}}
         command.public_send(method_name, 'dea')
->>>>>>> 6e1987df
-
-      end
+      end
+
       it 'changes the job state' do
         expect(director).to receive(:change_job_state).with(deployment, manifest_yaml, 'dea', nil, new_state, {skip_drain: false})
         command.public_send(method_name, 'dea')
