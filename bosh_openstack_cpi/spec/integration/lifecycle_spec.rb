require 'spec_helper'
require 'tempfile'
require 'cloud'
require 'logger'

describe Bosh::OpenStackCloud::Cloud do
  before(:all) do
<<<<<<< HEAD
    @auth_url         = ENV['BOSH_OPENSTACK_AUTH_URL']    || raise('Missing BOSH_OPENSTACK_AUTH_URL')
    @username         = ENV['BOSH_OPENSTACK_USERNAME']    || raise('Missing BOSH_OPENSTACK_USERNAME')
    @api_key          = ENV['BOSH_OPENSTACK_API_KEY']     || raise('Missing BOSH_OPENSTACK_API_KEY')
    @tenant           = ENV['BOSH_OPENSTACK_TENANT']      || raise('Missing BOSH_OPENSTACK_TENANT')
    @stemcell_id      = ENV['BOSH_OPENSTACK_STEMCELL_ID'] || raise('Missing BOSH_OPENSTACK_STEMCELL_ID')
    @net_id           = ENV['BOSH_OPENSTACK_NET_ID']      || raise('Missing BOSH_OPENSTACK_NET_ID')
    @boot_volume_type = ENV['BOSH_OPENSTACK_VOLUME_TYPE'] || raise('Missing BOSH_OPENSTACK_VOLUME_TYPE')
    @manual_ip        = ENV['BOSH_OPENSTACK_MANUAL_IP']   || raise('Missing BOSH_OPENSTACK_MANUAL_IP')
    @default_key_name = ENV.fetch('BOSH_OPENSTACK_DEFAULT_KEY_NAME', 'jenkins')
    @config_drive     = ENV.fetch('BOSH_OPENSTACK_CONFIG_DRIVE', 'cdrom')
=======
    @auth_url          = ENV['BOSH_OPENSTACK_AUTH_URL']    || raise('Missing BOSH_OPENSTACK_AUTH_URL')
    @username          = ENV['BOSH_OPENSTACK_USERNAME']    || raise('Missing BOSH_OPENSTACK_USERNAME')
    @api_key           = ENV['BOSH_OPENSTACK_API_KEY']     || raise('Missing BOSH_OPENSTACK_API_KEY')
    @tenant            = ENV['BOSH_OPENSTACK_TENANT']      || raise('Missing BOSH_OPENSTACK_TENANT')
    @stemcell_id       = ENV['BOSH_OPENSTACK_STEMCELL_ID'] || raise('Missing BOSH_OPENSTACK_STEMCELL_ID')
    @net_id            = ENV['BOSH_OPENSTACK_NET_ID']      || raise('Missing BOSH_OPENSTACK_NET_ID')
    @boot_volume_type  = ENV['BOSH_OPENSTACK_VOLUME_TYPE'] || raise('Missing BOSH_OPENSTACK_VOLUME_TYPE')
    @manual_ip         = ENV['BOSH_OPENSTACK_MANUAL_IP']   || raise('Missing BOSH_OPENSTACK_MANUAL_IP')
    @disable_snapshots = ENV.fetch('BOSH_OPENSTACK_DISABLE_SNAPSHOTS', false)
    @default_key_name  = ENV.fetch('BOSH_OPENSTACK_DEFAULT_KEY_NAME', 'jenkins')
    @config_drive      = ENV.fetch('BOSH_OPENSTACK_CONFIG_DRIVE', 'cdrom')
>>>>>>> 436154ff

    # some environments may not have this set, and it isn't strictly necessary so don't raise if it isn't set
    @region = ENV['BOSH_OPENSTACK_REGION']
  end

  let(:boot_from_volume) { false }
  let(:boot_volume_type) { nil }
  let(:config_drive) { nil }

  subject(:cpi) do
    described_class.new(
      'openstack' => {
        'auth_url' => @auth_url,
        'username' => @username,
        'api_key' => @api_key,
        'tenant' => @tenant,
        'region' => @region,
        'endpoint_type' => 'publicURL',
        'default_key_name' => @default_key_name,
        'default_security_groups' => %w(default),
        'wait_resource_poll_interval' => 5,
        'boot_from_volume' => boot_from_volume,
        'boot_volume_cloud_properties' => {
          'type' => boot_volume_type
        },
        'config_drive' => config_drive,
      },
      'registry' => {
        'endpoint' => 'fake',
        'user' => 'fake',
        'password' => 'fake'
      }
    )
  end

  before do
    delegate = double('delegate', task_checkpoint: nil, logger: logger, cpi_task_log: nil)
    Bosh::Clouds::Config.configure(delegate)
  end

  before { allow(Bosh::Clouds::Config).to receive(:logger).and_return(logger) }
  let(:logger) { Logger.new(STDERR) }

  before { allow(Bosh::Registry::Client).to receive(:new).and_return(double('registry').as_null_object) }

  describe 'dynamic network' do
    # even for dynamic networking we need to set the net_id as we may be in an environment
    # with multiple networks
    let(:network_spec) do
      {
        'default' => {
          'type' => 'dynamic',
          'cloud_properties' => {
            'net_id' => @net_id
          }
        }
      }
    end

    context 'without existing disks' do
      it 'exercises the vm lifecycle' do
        vm_lifecycle(@stemcell_id, network_spec, [])
      end
    end

    context 'with existing disks' do
      before { @existing_volume_id = cpi.create_disk(2048, {}) }
      after { cpi.delete_disk(@existing_volume_id) if @existing_volume_id }

      it 'exercises the vm lifecycle' do
        expect {
          vm_lifecycle(@stemcell_id, network_spec, [@existing_volume_id])
        }.to_not raise_error
      end
    end
  end

  describe 'manual network' do
    let(:network_spec) do
      {
        'default' => {
          'type' => 'manual',
          'ip' => @manual_ip,
          'cloud_properties' => {
            'net_id' => @net_id
          }
        }
      }
    end

    context 'without existing disks' do
      it 'exercises the vm lifecycle' do
        expect {
          vm_lifecycle(@stemcell_id, network_spec, [])
        }.to_not raise_error
      end
    end

    context 'with existing disks' do
      before { @existing_volume_id = cpi.create_disk(2048, {}) }
      after { cpi.delete_disk(@existing_volume_id) if @existing_volume_id }

      it 'exercises the vm lifecycle' do
        expect {
          vm_lifecycle(@stemcell_id, network_spec, [@existing_volume_id])
        }.to_not raise_error
      end
    end
  end

  context 'when booting from volume' do
    let(:boot_from_volume) { true }

    let(:network_spec) do
      {
        'default' => {
          'type' => 'manual',
          'ip' => @manual_ip,
          'cloud_properties' => {
            'net_id' => @net_id
          }
        }
      }
    end

    it 'exercises the vm lifecycle' do
      expect {
        vm_lifecycle(@stemcell_id, network_spec, [])
      }.to_not raise_error
    end
  end

  context 'when booting from volume with a boot_volume_type' do
    let(:boot_from_volume) { true }
    let(:boot_volume_type) { @boot_volume_type }

    let(:network_spec) do
      {
        'default' => {
          'type' => 'manual',
          'ip' => @manual_ip,
          'cloud_properties' => {
            'net_id' => @net_id
          }
        }
      }
    end

    it 'exercises the vm lifecycle' do
      expect {
        vm_lifecycle(@stemcell_id, network_spec, [])
      }.to_not raise_error
    end
  end

  context 'when using cloud_properties' do
    let(:cloud_properties) { { 'type' => @boot_volume_type } }

    let(:network_spec) do
      {
        'default' => {
          'type' => 'dynamic',
          'cloud_properties' => {
            'net_id' => @net_id
          }
        }
      }
    end

    it 'exercises the vm lifecycle' do
      expect {
        vm_lifecycle(@stemcell_id, network_spec, [], cloud_properties)
      }.to_not raise_error
    end
  end

  context 'when using config drive as cdrom' do
    let(:config_drive) { @config_drive }

    let(:network_spec) do
      {
        'default' => {
          'type' => 'dynamic',
          'cloud_properties' => {
            'net_id' => @net_id
          }
        }
      }
    end

    it 'exercises the vm lifecycle' do
      expect {
        vm_lifecycle(@stemcell_id, network_spec, [])
      }.to_not raise_error
    end
  end

  def vm_lifecycle(stemcell_id, network_spec, disk_locality, cloud_properties = {})
    vm_id = create_vm(stemcell_id, network_spec, disk_locality)
    disk_id = create_disk(vm_id, cloud_properties)
<<<<<<< HEAD
    disk_snapshot_id = create_disk_snapshot(disk_id)
=======
    disk_snapshot_id = create_disk_snapshot(disk_id) unless @disable_snapshots
>>>>>>> 436154ff
  rescue Exception => create_error
  ensure
    # create_error is in scope and possibly populated!
    funcs = [
      lambda { clean_up_disk(disk_id) },
      lambda { clean_up_vm(vm_id, network_spec) },
    ]
    funcs.unshift(lambda { clean_up_disk_snapshot(disk_snapshot_id) }) unless @disable_snapshots
    run_all_and_raise_any_errors(create_error, funcs)
  end

  def create_vm(stemcell_id, network_spec, disk_locality)
    logger.info("Creating VM with stemcell_id=#{stemcell_id}")
    vm_id = cpi.create_vm(
      'agent-007',
      stemcell_id,
      { 'instance_type' => 'm1.small'},
      network_spec,
      disk_locality,
      { 'key' => 'value'}
    )
    expect(vm_id).to be

    logger.info("Checking VM existence vm_id=#{vm_id}")
    expect(cpi).to have_vm(vm_id)

    logger.info("Setting VM metadata vm_id=#{vm_id}")
    cpi.set_vm_metadata(vm_id, {
      :deployment => 'deployment',
      :job => 'openstack_cpi_spec',
      :index => '0',
    })

    vm_id
  end

  def clean_up_vm(vm_id, network_spec)
    if vm_id
      logger.info("Deleting VM vm_id=#{vm_id}")
      cpi.delete_vm(vm_id)

      logger.info("Checking VM existence vm_id=#{vm_id}")
      expect(cpi).to_not have_vm(vm_id)

      if network_spec['default']['type'] == 'manual'
        # Wait for manual IP to be released by the infrastructure
        # We have seen Piston take a couple minutes to release an IP address
        sleep 120
      end
    else
      logger.info('No VM to delete')
    end
  end

  def create_disk(vm_id, cloud_properties)
    logger.info("Creating disk for VM vm_id=#{vm_id}")
    disk_id = cpi.create_disk(2048, cloud_properties, vm_id)
    expect(disk_id).to be

    logger.info("Attaching disk vm_id=#{vm_id} disk_id=#{disk_id}")
    cpi.attach_disk(vm_id, disk_id)

    logger.info("Detaching disk vm_id=#{vm_id} disk_id=#{disk_id}")
    cpi.detach_disk(vm_id, disk_id)

    disk_id
  end

  def clean_up_disk(disk_id)
    if disk_id
      logger.info("Deleting disk disk_id=#{disk_id}")
      cpi.delete_disk(disk_id)
    else
      logger.info('No disk to delete')
    end
  end

  def create_disk_snapshot(disk_id)
    logger.info("Creating disk snapshot disk_id=#{disk_id}")
    disk_snapshot_id = cpi.snapshot_disk(disk_id, {
      :deployment => 'deployment',
      :job => 'openstack_cpi_spec',
      :index => '0',
      :instance_id => 'instance',
      :agent_id => 'agent',
      :director_name => 'Director',
      :director_uuid => '6d06b0cc-2c08-43c5-95be-f1b2dd247e18',
    })
    expect(disk_snapshot_id).to be

    logger.info("Created disk snapshot disk_snapshot_id=#{disk_snapshot_id}")
    disk_snapshot_id
  end

  def clean_up_disk_snapshot(disk_snapshot_id)
    if disk_snapshot_id
      logger.info("Deleting disk snapshot disk_snapshot_id=#{disk_snapshot_id}")
      cpi.delete_snapshot(disk_snapshot_id)
    else
      logger.info('No disk snapshot to delete')
    end
  end

  def run_all_and_raise_any_errors(existing_errors, funcs)
    exceptions = Array(existing_errors)
    funcs.each do |f|
      begin
        f.call
      rescue Exception => e
        exceptions << e
      end
    end
    # Prints all exceptions but raises original exception
    exceptions.each { |e| logger.info("Failed with: #{e.inspect}\n#{e.backtrace.join("\n")}\n") }
    raise exceptions.first if exceptions.any?
  end
end<|MERGE_RESOLUTION|>--- conflicted
+++ resolved
@@ -5,18 +5,6 @@
 
 describe Bosh::OpenStackCloud::Cloud do
   before(:all) do
-<<<<<<< HEAD
-    @auth_url         = ENV['BOSH_OPENSTACK_AUTH_URL']    || raise('Missing BOSH_OPENSTACK_AUTH_URL')
-    @username         = ENV['BOSH_OPENSTACK_USERNAME']    || raise('Missing BOSH_OPENSTACK_USERNAME')
-    @api_key          = ENV['BOSH_OPENSTACK_API_KEY']     || raise('Missing BOSH_OPENSTACK_API_KEY')
-    @tenant           = ENV['BOSH_OPENSTACK_TENANT']      || raise('Missing BOSH_OPENSTACK_TENANT')
-    @stemcell_id      = ENV['BOSH_OPENSTACK_STEMCELL_ID'] || raise('Missing BOSH_OPENSTACK_STEMCELL_ID')
-    @net_id           = ENV['BOSH_OPENSTACK_NET_ID']      || raise('Missing BOSH_OPENSTACK_NET_ID')
-    @boot_volume_type = ENV['BOSH_OPENSTACK_VOLUME_TYPE'] || raise('Missing BOSH_OPENSTACK_VOLUME_TYPE')
-    @manual_ip        = ENV['BOSH_OPENSTACK_MANUAL_IP']   || raise('Missing BOSH_OPENSTACK_MANUAL_IP')
-    @default_key_name = ENV.fetch('BOSH_OPENSTACK_DEFAULT_KEY_NAME', 'jenkins')
-    @config_drive     = ENV.fetch('BOSH_OPENSTACK_CONFIG_DRIVE', 'cdrom')
-=======
     @auth_url          = ENV['BOSH_OPENSTACK_AUTH_URL']    || raise('Missing BOSH_OPENSTACK_AUTH_URL')
     @username          = ENV['BOSH_OPENSTACK_USERNAME']    || raise('Missing BOSH_OPENSTACK_USERNAME')
     @api_key           = ENV['BOSH_OPENSTACK_API_KEY']     || raise('Missing BOSH_OPENSTACK_API_KEY')
@@ -28,7 +16,6 @@
     @disable_snapshots = ENV.fetch('BOSH_OPENSTACK_DISABLE_SNAPSHOTS', false)
     @default_key_name  = ENV.fetch('BOSH_OPENSTACK_DEFAULT_KEY_NAME', 'jenkins')
     @config_drive      = ENV.fetch('BOSH_OPENSTACK_CONFIG_DRIVE', 'cdrom')
->>>>>>> 436154ff
 
     # some environments may not have this set, and it isn't strictly necessary so don't raise if it isn't set
     @region = ENV['BOSH_OPENSTACK_REGION']
@@ -229,11 +216,7 @@
   def vm_lifecycle(stemcell_id, network_spec, disk_locality, cloud_properties = {})
     vm_id = create_vm(stemcell_id, network_spec, disk_locality)
     disk_id = create_disk(vm_id, cloud_properties)
-<<<<<<< HEAD
-    disk_snapshot_id = create_disk_snapshot(disk_id)
-=======
     disk_snapshot_id = create_disk_snapshot(disk_id) unless @disable_snapshots
->>>>>>> 436154ff
   rescue Exception => create_error
   ensure
     # create_error is in scope and possibly populated!
