require 'spec_helper'

describe Bosh::Director::DeploymentPlan::ManualNetwork do
  let(:manifest) do
<<<<<<< HEAD
   manifest = Bosh::Spec::Deployments.legacy_manifest
   manifest['networks'].first['subnets'].first['range'] = network_range
   manifest['networks'].first['subnets'].first['reserved'] << '192.168.1.3'
   manifest['networks'].first['subnets'].first['static'] = static_ips
   manifest
=======
    manifest = Bosh::Spec::Deployments.legacy_manifest
    manifest['networks'].first['subnets'].first['range'] = network_range
    manifest['networks'].first['subnets'].first['reserved'] << '192.168.1.3'
    manifest['networks'].first['subnets'].first['static'] = static_ips
    manifest
>>>>>>> dd21a1e0
  end
  let(:network_range) { '192.168.1.0/24' }
  let(:static_ips) { [] }
  let(:network_spec) { manifest['networks'].first }
  let(:planner_factory) { BD::DeploymentPlan::PlannerFactory.create(BD::Config.event_log, BD::Config.logger) }
  let(:deployment_plan) { planner_factory.planner_without_vm_binding(manifest, nil, {}) }
  let(:global_network_resolver) { BD::DeploymentPlan::GlobalNetworkResolver.new(deployment_plan) }
<<<<<<< HEAD
  let(:ip_provider_factory) { BD::DeploymentPlan::IpProviderFactory.new(deployment_plan, logger, {}) }

  subject(:manual_network) do
     BD::DeploymentPlan::ManualNetwork.new(
       network_spec,
       global_network_resolver,
       ip_provider_factory,
       logger
     )
   end
=======
  let(:ip_provider_factory) { BD::DeploymentPlan::IpProviderFactory.new(logger, {}) }
  let(:instance) { instance_double(BD::DeploymentPlan::Instance, model: BD::Models::Instance.make) }

  subject(:manual_network) do
    BD::DeploymentPlan::ManualNetwork.new(
      network_spec,
      global_network_resolver,
      ip_provider_factory,
      logger
    )
  end
>>>>>>> dd21a1e0

  describe :initialize do
    it 'should parse subnets' do
      expect(manual_network.subnets.size).to eq(1)
      subnet = manual_network.subnets.first
      expect(subnet).to be_an_instance_of BD::DeploymentPlan::NetworkSubnet
      expect(subnet.network).to eq(manual_network)
      expect(subnet.range).to eq(NetAddr::CIDR.create('192.168.1.0/24'))
    end

    context 'when there are overlapping subnets' do
      let(:manifest) do
        manifest = Bosh::Spec::Deployments.legacy_manifest
        manifest['networks'].first['subnets'] << Bosh::Spec::Deployments.subnet({
            'range' => '192.168.1.0/28',
          })
        manifest
      end

      it 'should raise an error' do
        expect {
          manual_network
        }.to raise_error(Bosh::Director::NetworkOverlappingSubnets)
      end
    end
  end

  describe :reserve do
    let(:static_ips) { ['192.168.1.5'] }

    it 'should reserve an IP within the range' do
      reservation = BD::NetworkReservation.new_static(instance, '192.168.1.5')

      manual_network.reserve(reservation)

      expect(reservation.reserved?).to eq(true)
      expect(reservation.ip).to eq(NetAddr::CIDR.create('192.168.1.5').to_i)
    end

    it 'should allocated dynamic IP' do
      reservation = BD::NetworkReservation.new_dynamic(instance)

      manual_network.reserve(reservation)

      expect(reservation.reserved?).to eq(true)
      expect(reservation.ip).to eq(NetAddr::CIDR.create('192.168.1.2').to_i)
    end

    it 'should not let you reserve an IP in the reserved range' do
      reservation = BD::NetworkReservation.new_static(instance, '192.168.1.3')
      expect {
        manual_network.reserve(reservation)
      }.to raise_error BD::NetworkReservationAlreadyInUse
      expect(reservation.reserved?).to eq(false)
    end

    context 'when reserving IP from the wrong pool' do
      let(:static_ips) { ['192.168.1.10'] }

      it 'should not let you reserve an IP in the wrong pool' do
        reservation = BD::NetworkReservation.new_static(instance, '192.168.1.11')

        expect {
          manual_network.reserve(reservation)
        }.to raise_error BD::NetworkReservationWrongType
      end
    end

    context 'when network is out of capacity' do
      let(:network_range) { '192.168.1.0/30' }
      let(:static_ips) { [] }

      before do
        reservation = BD::NetworkReservation.new_dynamic(instance)
        manual_network.reserve(reservation)
      end

      it "should raise an error when it's out of capacity" do
        reservation = BD::NetworkReservation.new_dynamic(instance)

        expect {
          manual_network.reserve(reservation)
        }.to raise_error BD::NetworkReservationNotEnoughCapacity
      end
    end
  end

  describe :release do
    let(:network_range) { '192.168.1.0/30' }

    it 'should release the IP from the subnet' do
      ip_reservation = BD::NetworkReservation.new_dynamic(instance)

      manual_network.reserve(ip_reservation)
      expect(ip_reservation.reserved?).to eq(true)
      expect(ip_reservation.ip).to eq(NetAddr::CIDR.create('192.168.1.2').to_i)

      dynamic_reservation = BD::NetworkReservation.new_dynamic(instance)

      expect {
        manual_network.reserve(dynamic_reservation)
      }.to raise_error BD::NetworkReservationNotEnoughCapacity

      manual_network.release(ip_reservation)

      manual_network.reserve(dynamic_reservation)
      expect(dynamic_reservation.ip).to eq(NetAddr::CIDR.create('192.168.1.2').to_i)
    end

    it 'should fail when there is no IP' do
      reservation = BD::NetworkReservation.new_dynamic(instance)

      expect {
        manual_network.release(reservation)
      }.to raise_error(/without an IP/)
    end
  end

  describe :network_settings do
    it 'should provide the network settings from the subnet' do
      reservation = BD::NetworkReservation.new_static(instance, '192.168.1.2')

      expect(manual_network.network_settings(reservation, [])).to eq({
            'ip' => '192.168.1.2',
            'netmask' => '255.255.255.0',
            'cloud_properties' => {},
            'gateway' => '192.168.1.1',
            'dns' => ['192.168.1.1', '192.168.1.2'],
            'default' => []
          })
    end

    it 'should set the defaults' do
      reservation = BD::NetworkReservation.new_static(instance, '192.168.1.2')

      expect(manual_network.network_settings(reservation)).to eq({
            'ip' => '192.168.1.2',
            'netmask' => '255.255.255.0',
            'cloud_properties' => {},
            'gateway' => '192.168.1.1',
            'dns' => ['192.168.1.1', '192.168.1.2'],
            'default' => ['dns', 'gateway']
          })
    end

    it 'should fail when there is no IP' do
      reservation = BD::NetworkReservation.new_dynamic(instance)

      expect {
        manual_network.network_settings(reservation)
      }.to raise_error(/without an IP/)
    end
  end
<<<<<<< HEAD

  describe 'availability_zones' do
    let(:network_spec) do
      Bosh::Spec::Deployments.network.merge(
        'subnets' => [
          {
            'range' => '10.1.0.0/24',
            'gateway' => '10.1.0.1',
            'availability_zone' => 'zone_1',
          },
          {
            'range' => '10.2.0.0/24',
            'gateway' => '10.2.0.1',
            'availability_zone' => 'zone_2'
          },
          {
            'range' => '10.3.0.0/24',
            'gateway' => '10.3.0.1',
          },
          {
            'range' => '10.4.0.0/24',
            'gateway' => '10.4.0.1',
            'availability_zone' => 'zone_1'
          },
        ]
      )
    end

    it 'returns availability zones specified by subnets' do
      expect(manual_network.availability_zones).to eq (['zone_1', 'zone_2'])
    end
  end

  describe 'validate_has_job' do
    let(:network_spec) do
      Bosh::Spec::Deployments.network.merge(
        'subnets' => [
          {
            'range' => '10.1.0.0/24',
            'gateway' => '10.1.0.1',
            'availability_zone' => 'zone_1',
          },
          {
            'range' => '10.2.0.0/24',
            'gateway' => '10.2.0.1',
            'availability_zone' => 'zone_2'
          },
        ]
      )
    end

    it 'passes when all availability zone names are contained by subnets' do
      expect { manual_network.validate_has_job!([], 'foo-job') }.to_not raise_error
      expect { manual_network.validate_has_job!(['zone_1'], 'foo-job') }.to_not raise_error
      expect { manual_network.validate_has_job!(['zone_2'], 'foo-job') }.to_not raise_error
      expect { manual_network.validate_has_job!(['zone_1', 'zone_2'], 'foo-job') }.to_not raise_error
    end

    it 'raises when any availability zone are not contained by a subnet' do
      expect {
        manual_network.validate_has_job!(['zone_1', 'zone_3', 'zone_2', 'zone_4'], 'foo-job')
      }.to raise_error(
          Bosh::Director::JobNetworkMissingRequiredAvailabilityZone,
          "Job 'foo-job' refers to an availability zone(s) '[\"zone_3\", \"zone_4\"]' but 'a' has no matching subnet(s)."
        )
    end
  end
=======
>>>>>>> dd21a1e0
end<|MERGE_RESOLUTION|>--- conflicted
+++ resolved
@@ -2,19 +2,11 @@
 
 describe Bosh::Director::DeploymentPlan::ManualNetwork do
   let(:manifest) do
-<<<<<<< HEAD
    manifest = Bosh::Spec::Deployments.legacy_manifest
    manifest['networks'].first['subnets'].first['range'] = network_range
    manifest['networks'].first['subnets'].first['reserved'] << '192.168.1.3'
    manifest['networks'].first['subnets'].first['static'] = static_ips
    manifest
-=======
-    manifest = Bosh::Spec::Deployments.legacy_manifest
-    manifest['networks'].first['subnets'].first['range'] = network_range
-    manifest['networks'].first['subnets'].first['reserved'] << '192.168.1.3'
-    manifest['networks'].first['subnets'].first['static'] = static_ips
-    manifest
->>>>>>> dd21a1e0
   end
   let(:network_range) { '192.168.1.0/24' }
   let(:static_ips) { [] }
@@ -22,8 +14,8 @@
   let(:planner_factory) { BD::DeploymentPlan::PlannerFactory.create(BD::Config.event_log, BD::Config.logger) }
   let(:deployment_plan) { planner_factory.planner_without_vm_binding(manifest, nil, {}) }
   let(:global_network_resolver) { BD::DeploymentPlan::GlobalNetworkResolver.new(deployment_plan) }
-<<<<<<< HEAD
-  let(:ip_provider_factory) { BD::DeploymentPlan::IpProviderFactory.new(deployment_plan, logger, {}) }
+  let(:ip_provider_factory) { BD::DeploymentPlan::IpProviderFactory.new(logger, {}) }
+  let(:instance) { instance_double(BD::DeploymentPlan::Instance, model: BD::Models::Instance.make) }
 
   subject(:manual_network) do
      BD::DeploymentPlan::ManualNetwork.new(
@@ -33,19 +25,6 @@
        logger
      )
    end
-=======
-  let(:ip_provider_factory) { BD::DeploymentPlan::IpProviderFactory.new(logger, {}) }
-  let(:instance) { instance_double(BD::DeploymentPlan::Instance, model: BD::Models::Instance.make) }
-
-  subject(:manual_network) do
-    BD::DeploymentPlan::ManualNetwork.new(
-      network_spec,
-      global_network_resolver,
-      ip_provider_factory,
-      logger
-    )
-  end
->>>>>>> dd21a1e0
 
   describe :initialize do
     it 'should parse subnets' do
@@ -199,7 +178,6 @@
       }.to raise_error(/without an IP/)
     end
   end
-<<<<<<< HEAD
 
   describe 'availability_zones' do
     let(:network_spec) do
@@ -267,6 +245,4 @@
         )
     end
   end
-=======
->>>>>>> dd21a1e0
 end