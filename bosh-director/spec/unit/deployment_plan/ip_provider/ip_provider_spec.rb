--- conflicted
+++ resolved
@@ -300,11 +300,7 @@
                 }
               end
               let(:reservation) do
-<<<<<<< HEAD
-                reservation = BD::DesiredNetworkReservation.new_dynamic(instance, manual_network)
-=======
                 reservation = BD::DesiredNetworkReservation.new_dynamic(instance_model, manual_network)
->>>>>>> 0569d3ad
                 reservation.resolve_ip('192.168.1.6')
                 reservation
               end
@@ -461,11 +457,7 @@
         end
 
         context 'when manual network' do
-<<<<<<< HEAD
-          let(:existing_network_reservation) { BD::ExistingNetworkReservation.new(instance, manual_network, '192.168.1.2', 'manual') }
-=======
           let(:existing_network_reservation) { BD::ExistingNetworkReservation.new(instance_model, manual_network, '192.168.1.2', 'manual') }
->>>>>>> 0569d3ad
 
           context 'when IP is a static IP' do
             it 'should reserve IP as static' do
@@ -530,8 +522,7 @@
 
             context 'when there are NO networks with subnets that can fit existing IP' do
               it 'should not reserve IP' do
-<<<<<<< HEAD
-                reservation_outside_subnet = BD::ExistingNetworkReservation.new(instance, manual_network, '10.0.0.1', 'manual')
+                reservation_outside_subnet = BD::ExistingNetworkReservation.new(instance_model, manual_network, '10.0.0.1', 'manual')
                 ip_provider.reserve_existing_ips(reservation_outside_subnet)
 
                 expect(reservation_outside_subnet).not_to be_reserved
@@ -557,34 +548,6 @@
               }
             end
 
-=======
-                reservation_outside_subnet = BD::ExistingNetworkReservation.new(instance_model, manual_network, '10.0.0.1', 'manual')
-                ip_provider.reserve_existing_ips(reservation_outside_subnet)
-
-                expect(reservation_outside_subnet).not_to be_reserved
-              end
-            end
-          end
-
-          context 'when reservation network was deleted' do
-            let(:networks) { {'my-another-network' => another_manual_network} }
-
-            it 'finds the network that has subnet that includes reservation IP' do
-              ip_provider.reserve_existing_ips(existing_network_reservation)
-              expect(existing_network_reservation).to be_reserved
-              expect(existing_network_reservation.network.name).to eq('my-another-network')
-            end
-          end
-
-          context 'when there are several networks that have overlapping subnet ranges that include reservation IP' do
-            let(:networks) do
-              {
-                'my-manual-network' => manual_network,
-                'my-another-network' => another_manual_network,
-              }
-            end
-
->>>>>>> 0569d3ad
             let(:manual_network_spec) do
               {
                 'name' => 'my-manual-network',
