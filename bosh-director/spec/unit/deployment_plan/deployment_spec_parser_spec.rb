require 'spec_helper'

module Bosh::Director
  describe DeploymentPlan::DeploymentSpecParser do
    subject(:parser) { described_class.new(deployment, event_log, logger) }
    let(:deployment) { DeploymentPlan::Planner.new(planner_attributes, manifest_hash, cloud_config, deployment_model, planner_options) }
    let(:planner_options) { {} }
    let(:event_log) { Config.event_log }
    let(:cloud_config) { Models::CloudConfig.make }

    describe '#parse' do
      let(:parsed_deployment) { subject.parse(manifest_hash) }
      let(:deployment_model) { Models::Deployment.make }
      let(:manifest_hash) do
        {
          'name' => 'deployment-name',
          'releases' => [],
          'networks' => [{ 'name' => 'network-name' }],
          'compilation' => {},
          'update' => {},
          'resource_pools' => [],
        }
      end
      let(:planner_attributes) {
        {
          name: manifest_hash['name'],
          properties: manifest_hash['properties'] || {}
        }
      }

      before { allow(DeploymentPlan::CompilationConfig).to receive(:new).and_return(compilation_config) }
      let(:compilation_config) { instance_double('Bosh::Director::DeploymentPlan::CompilationConfig') }

      before { allow(DeploymentPlan::UpdateConfig).to receive(:new).and_return(update_config) }
      let(:update_config) { instance_double('Bosh::Director::DeploymentPlan::UpdateConfig') }

      describe 'name key' do
        it 'parses name' do
          manifest_hash.merge!('name' => 'Name with spaces')
          expect(parsed_deployment.name).to eq('Name with spaces')
        end

        it 'sets canonical name' do
          manifest_hash.merge!('name' => 'Name with spaces')
          expect(parsed_deployment.canonical_name).to eq('namewithspaces')
        end
      end

      describe 'stemcells' do
        context 'when no top level stemcells' do
          before do
            manifest_hash.delete('stemcells')
          end

          it 'should not error out' do
            expect(parsed_deployment.stemcells).to eq({})
          end
        end

        context 'when there 1 stemcell' do
          before do
            stemcell_hash1 = {'alias' => 'stemcell1', 'name' => 'bosh-aws-xen-hvm-ubuntu-trusty-go_agent', 'version' => '1234' }
            manifest_hash['stemcells'] = [stemcell_hash1]
          end

          it 'should not error out' do
            expect(parsed_deployment.stemcells.count).to eq(1)
          end

          it 'should error out if stemcell hash does not have alias' do
            manifest_hash['stemcells'].first.delete('alias')
            expect {
              parsed_deployment.stemcells
            }.to raise_error Bosh::Director::ValidationMissingField,
                "Required property `alias' was not specified in object " +
                  '({"name"=>"bosh-aws-xen-hvm-ubuntu-trusty-go_agent", "version"=>"1234"})'
          end
        end

        context 'when there are stemcells with duplicate alias' do
          before do
            stemcell_hash1 = {'alias' => 'stemcell1', 'name' => 'bosh-aws-xen-hvm-ubuntu-trusty-go_agent', 'version' => '1234' }
            manifest_hash['stemcells'] = [stemcell_hash1, stemcell_hash1]
          end

          it 'errors out when alias of stemcells are not unique' do
            expect {
              parsed_deployment.stemcells
            }.to raise_error Bosh::Director::StemcellAliasAlreadyExists, "Duplicate stemcell alias 'stemcell1'"
          end
        end

        context 'when there are stemcells with no OS nor name' do
          before do
            stemcell_hash1 = {'alias' => 'stemcell1', 'version' => '1234' }
            manifest_hash['stemcells'] = [stemcell_hash1]
          end

          it 'errors out' do
            expect {
              parsed_deployment.stemcells
            }.to raise_error Bosh::Director::ValidationMissingField
          end
        end

        context 'when there are stemcells with OS' do
          before do
            stemcell_hash1 = {'alias' => 'stemcell1', 'os' => 'ubuntu-trusty', 'version' => '1234' }
            manifest_hash['stemcells'] = [stemcell_hash1]
          end

          it 'should not errors out' do
            expect(parsed_deployment.stemcells.count).to eq(1)
            expect(parsed_deployment.stemcells['stemcell1'].os).to eq('ubuntu-trusty')
          end
        end

        context 'when there are stemcells with both name and OS' do
          before do
            stemcell_hash1 = {'alias' => 'stemcell1', 'name' => 'bosh-aws-xen-hvm-ubuntu-trusty-go_agent', 'os' => 'ubuntu-trusty', 'version' => '1234' }
            manifest_hash['stemcells'] = [stemcell_hash1]
          end

          it 'errors out' do
            expect {
              parsed_deployment.stemcells
            }.to raise_error Bosh::Director::StemcellBothNameAndOS
          end
        end

        context 'when there are 2 stemcells' do
          before do
            stemcell_hash0 = {'alias' => 'stemcell0', 'name' => 'bosh-aws-xen-hvm-ubuntu-trusty-go_agent', 'version' => '1234' }
            stemcell_hash1 = {'alias' => 'stemcell1', 'name' => 'bosh-aws-xen-hvm-ubuntu-trusty-go_agent', 'version' => '1234' }
            manifest_hash['stemcells'] = [stemcell_hash0, stemcell_hash1]
          end

          it 'should add stemcells to deployment plan' do
            expect(parsed_deployment.stemcells.count).to eq(2)
          end
        end


      end

      describe 'properties key' do
        it 'parses basic properties' do
          manifest_hash.merge!('properties' => { 'foo' => 'bar' })
          expect(parsed_deployment.properties).to eq('foo' => 'bar')
        end

        it 'allows to not include properties key' do
          manifest_hash.delete('properties')
          expect(parsed_deployment.properties).to eq({})
        end
      end

      describe 'releases/release key' do
        let(:releases_spec) do
          [
            { 'name' => 'foo', 'version' => '27' },
            { 'name' => 'bar', 'version' => '42' },
          ]
        end

        context "when 'release' section is specified" do
          before do
            manifest_hash.delete('releases')
            manifest_hash.merge!('release' => {'name' => 'rv-name', 'version' => 'abc'})
          end

          it 'delegates to ReleaseVersion' do
            expect(parsed_deployment.releases.size).to eq(1)
            release_version = parsed_deployment.releases.first
            expect(release_version).to be_a(DeploymentPlan::ReleaseVersion)
            expect(release_version.name).to eq('rv-name')
          end

          it 'allows to look up release by name' do
            release_version = parsed_deployment.release('rv-name')
            expect(release_version).to be_a(DeploymentPlan::ReleaseVersion)
            expect(release_version.name).to eq('rv-name')
          end
        end

        context "when 'releases' section is specified" do
          before { manifest_hash.delete('release') }

          context 'when non-duplicate releases are included' do
            before do
              manifest_hash.merge!('releases' => [
                {'name' => 'rv1-name', 'version' => 'abc'},
                {'name' => 'rv2-name', 'version' => 'def'},
              ])
            end

            it 'delegates to ReleaseVersion' do
              expect(parsed_deployment.releases.size).to eq(2)

              rv1 = parsed_deployment.releases.first
              expect(rv1).to be_a(DeploymentPlan::ReleaseVersion)
              expect(rv1.name).to eq('rv1-name')
              expect(rv1.version).to eq('abc')

              rv2 = parsed_deployment.releases.last
              expect(rv2).to be_a(DeploymentPlan::ReleaseVersion)
              expect(rv2.name).to eq('rv2-name')
              expect(rv2.version).to eq('def')
            end

            it 'allows to look up release by name' do
              rv1 = parsed_deployment.release('rv1-name')
              expect(rv1).to be_a(DeploymentPlan::ReleaseVersion)
              expect(rv1.name).to eq('rv1-name')
              expect(rv1.version).to eq('abc')

              rv2 = parsed_deployment.release('rv2-name')
              expect(rv2).to be_a(DeploymentPlan::ReleaseVersion)
              expect(rv2.name).to eq('rv2-name')
              expect(rv2.version).to eq('def')
            end
          end

          context 'when duplicate releases are included' do
            before do
              manifest_hash.merge!('releases' => [
                {'name' => 'same-name', 'version' => 'abc'},
                {'name' => 'same-name', 'version' => 'def'},
              ])
            end

            it 'raises an error' do
              expect {
                parsed_deployment
              }.to raise_error(/duplicate release name/i)
            end
          end
        end

        context "when both 'releases' and 'release' sections are specified" do
          before { manifest_hash.merge!('releases' => []) }
          before { manifest_hash.merge!('release' => {}) }

          it 'raises an error' do
            expect {
              parsed_deployment
            }.to raise_error(/use one of the two/)
          end
        end

        context "when neither 'releases' or 'release' section is specified" do
          before { manifest_hash.delete('releases') }
          before { manifest_hash.delete('release') }

          it 'raises an error' do
            expect {
              parsed_deployment
            }.to raise_error(
              ValidationMissingField,
              /Required property `releases' was not specified in object .+/,
            )
          end
        end
      end

      describe 'update key' do
        context 'when update section is specified' do
          before { manifest_hash.merge!('update' => { 'foo' => 'bar' }) }

          it 'delegates parsing to UpdateConfig' do
            update = instance_double('Bosh::Director::DeploymentPlan::UpdateConfig')

            expect(DeploymentPlan::UpdateConfig).to receive(:new).
              with('foo' => 'bar').
              and_return(update)

            expect(parsed_deployment.update).to eq(update)
          end
        end

        context 'when update section is not specified' do
          before { manifest_hash.delete('update') }

          it 'raises an error' do
            expect {
              parsed_deployment
            }.to raise_error(
              ValidationMissingField,
              /Required property `update' was not specified in object .+/,
            )
          end
        end
      end

      describe 'jobs key' do
        context 'when there is at least one job' do
          before { manifest_hash.merge!('jobs' => []) }

          let(:event_log) { instance_double('Bosh::Director::EventLog::Log') }

          context 'when job names are unique' do
            before do
              manifest_hash.merge!('jobs' => [
                { 'name' => 'job1-name' },
                { 'name' => 'job2-name' },
              ])
            end

            let(:job1) do
              instance_double('Bosh::Director::DeploymentPlan::Job', {
                name: 'job1-name',
                canonical_name: 'job1-canonical-name',
                templates: []
              })
            end

            let(:job2) do
              instance_double('Bosh::Director::DeploymentPlan::Job', {
                name: 'job2-name',
                canonical_name: 'job2-canonical-name',
                templates: []
              })
            end

            it 'delegates to Job to parse job specs' do
              expect(DeploymentPlan::Job).to receive(:parse).
                with(be_a(DeploymentPlan::Planner), {'name' => 'job1-name'}, event_log, logger).
                and_return(job1)

              expect(DeploymentPlan::Job).to receive(:parse).
                with(be_a(DeploymentPlan::Planner), {'name' => 'job2-name'}, event_log, logger).
                and_return(job2)

              expect(parsed_deployment.jobs).to eq([job1, job2])
            end

            it 'allows to look up job by name' do
              allow(DeploymentPlan::Job).to receive(:parse).
                with(be_a(DeploymentPlan::Planner), {'name' => 'job1-name'}, event_log, logger).
                and_return(job1)

              allow(DeploymentPlan::Job).to receive(:parse).
                with(be_a(DeploymentPlan::Planner), {'name' => 'job2-name'}, event_log, logger).
                and_return(job2)


              expect(parsed_deployment.job('job1-name')).to eq(job1)
              expect(parsed_deployment.job('job2-name')).to eq(job2)
            end
          end

          context 'when more than one job have same canonical name' do
            before do
              manifest_hash.merge!('jobs' => [
                { 'name' => 'job1-name' },
                { 'name' => 'job2-name' },
              ])
            end

            let(:job1) do
              instance_double('Bosh::Director::DeploymentPlan::Job', {
                name: 'job1-name',
                canonical_name: 'same-canonical-name',
              })
            end

            let(:job2) do
              instance_double('Bosh::Director::DeploymentPlan::Job', {
                name: 'job2-name',
                canonical_name: 'same-canonical-name',
              })
            end

            it 'raises an error' do
              allow(DeploymentPlan::Job).to receive(:parse).
                with(be_a(DeploymentPlan::Planner), {'name' => 'job1-name'}, event_log, logger).
                and_return(job1)

              allow(DeploymentPlan::Job).to receive(:parse).
                with(be_a(DeploymentPlan::Planner), {'name' => 'job2-name'}, event_log, logger).
                and_return(job2)

              expect {
                parsed_deployment
              }.to raise_error(
                DeploymentCanonicalJobNameTaken,
                "Invalid job name `job2-name', canonical name already taken",
              )
            end
          end
        end

        context 'when there are no jobs' do
          before { manifest_hash.merge!('jobs' => []) }

          it 'parses jobs and return empty array' do
            expect(parsed_deployment.jobs).to eq([])
          end
        end

        context 'when jobs key is not specified' do
          before { manifest_hash.delete('jobs') }

          it 'parses jobs and return empty array' do
            expect(parsed_deployment.jobs).to eq([])
          end
        end
      end

<<<<<<< HEAD
=======
      describe 'links' do
        context 'when a job consumes a link' do
          before do
            manifest_hash.merge!('jobs' => [
                                     { 'name' => 'job1-name',
                                       'templates' => {
                                           'name' => 'provides_template',
                                           'consumes' => {
                                               'link_name' => {'from' => 'link_name'}
                                           }
                                       }
                                     }
                                 ])
          end

          let(:template1) do
            instance_double('Bosh::Director::DeploymentPlan::Template',
              {
                name: 'provides_template',
                link_infos:{
                  'job1-name' => {
                    'consumes' => {
                      'link_name' => {
                          'name' => 'link_name',
                          'type' => 'link_type'
                      }
                    }
                  }
                }
              }
            )
          end

          let(:job1) do
            instance_double('Bosh::Director::DeploymentPlan::Job',
              {
                  name: 'job1-name',
                  canonical_name: 'job1-canonical-name',
                  templates: [template1]
              })
          end

          let(:link_path) do
            instance_double(
                'Bosh::Director::DeploymentPlan::LinkPath',
                {
                    deployment: 'deployment_name',
                    job: 'job_name',
                    template: 'provides_template',
                    name: 'link_name',
                    path: 'deployment_name.job_name.provides_template.link_name',
                    skip: false
                }
            )
          end

          let(:skipped_link_path) do
            instance_double(
                'Bosh::Director::DeploymentPlan::LinkPath',
                {
                    deployment: 'deployment_name',
                    job: 'job_name',
                    template: 'provides_template',
                    name: 'link_name',
                    path: 'deployment_name.job_name.provides_template.link_name',
                    skip: true
                }
            )
          end

          it 'should have a link_path' do
            allow(DeploymentPlan::Job).to receive(:parse).and_return(job1)
            expect(DeploymentPlan::LinkPath).to receive(:new).and_return(link_path)
            expect(link_path).to receive(:parse)
            expect(job1).to receive(:add_link_path).with("provides_template", 'link_name', link_path)
            expect(parsed_deployment.job('job1-name').name).to eq('job1-name')
          end

          it 'should not add a link path if no links found for optional ones, and it should not fail' do
            allow(DeploymentPlan::Job).to receive(:parse).and_return(job1)
            expect(DeploymentPlan::LinkPath).to receive(:new).and_return(skipped_link_path)
            expect(skipped_link_path).to receive(:parse)
            expect(job1).to_not receive(:add_link_path)
            expect(parsed_deployment.job('job1-name').name).to eq('job1-name')
          end
        end
      end
>>>>>>> a457a725
    end
  end
end<|MERGE_RESOLUTION|>--- conflicted
+++ resolved
@@ -406,97 +406,6 @@
           end
         end
       end
-
-<<<<<<< HEAD
-=======
-      describe 'links' do
-        context 'when a job consumes a link' do
-          before do
-            manifest_hash.merge!('jobs' => [
-                                     { 'name' => 'job1-name',
-                                       'templates' => {
-                                           'name' => 'provides_template',
-                                           'consumes' => {
-                                               'link_name' => {'from' => 'link_name'}
-                                           }
-                                       }
-                                     }
-                                 ])
-          end
-
-          let(:template1) do
-            instance_double('Bosh::Director::DeploymentPlan::Template',
-              {
-                name: 'provides_template',
-                link_infos:{
-                  'job1-name' => {
-                    'consumes' => {
-                      'link_name' => {
-                          'name' => 'link_name',
-                          'type' => 'link_type'
-                      }
-                    }
-                  }
-                }
-              }
-            )
-          end
-
-          let(:job1) do
-            instance_double('Bosh::Director::DeploymentPlan::Job',
-              {
-                  name: 'job1-name',
-                  canonical_name: 'job1-canonical-name',
-                  templates: [template1]
-              })
-          end
-
-          let(:link_path) do
-            instance_double(
-                'Bosh::Director::DeploymentPlan::LinkPath',
-                {
-                    deployment: 'deployment_name',
-                    job: 'job_name',
-                    template: 'provides_template',
-                    name: 'link_name',
-                    path: 'deployment_name.job_name.provides_template.link_name',
-                    skip: false
-                }
-            )
-          end
-
-          let(:skipped_link_path) do
-            instance_double(
-                'Bosh::Director::DeploymentPlan::LinkPath',
-                {
-                    deployment: 'deployment_name',
-                    job: 'job_name',
-                    template: 'provides_template',
-                    name: 'link_name',
-                    path: 'deployment_name.job_name.provides_template.link_name',
-                    skip: true
-                }
-            )
-          end
-
-          it 'should have a link_path' do
-            allow(DeploymentPlan::Job).to receive(:parse).and_return(job1)
-            expect(DeploymentPlan::LinkPath).to receive(:new).and_return(link_path)
-            expect(link_path).to receive(:parse)
-            expect(job1).to receive(:add_link_path).with("provides_template", 'link_name', link_path)
-            expect(parsed_deployment.job('job1-name').name).to eq('job1-name')
-          end
-
-          it 'should not add a link path if no links found for optional ones, and it should not fail' do
-            allow(DeploymentPlan::Job).to receive(:parse).and_return(job1)
-            expect(DeploymentPlan::LinkPath).to receive(:new).and_return(skipped_link_path)
-            expect(skipped_link_path).to receive(:parse)
-            expect(job1).to_not receive(:add_link_path)
-            expect(parsed_deployment.job('job1-name').name).to eq('job1-name')
-          end
-        end
-      end
->>>>>>> a457a725
     end
   end
 end