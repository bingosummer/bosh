# Copyright (c) 2009-2012 VMware, Inc.

module Bosh::Director
  module CloudcheckHelper
    # Helper functions that come in handy for
    # cloudcheck:
    # 1. VM/agent interactions
    # 2. VM lifecycle operations (from cloudcheck POV)
    # 3. Error handling

    # This timeout has been made pretty short mainly
    # to avoid long cloudchecks, however 10 seconds should
    # still be pretty generous interval for agent to respond.
    DEFAULT_AGENT_TIMEOUT = 10

    def cloud
      Bosh::Director::Config.cloud
    end

    def handler_error(message)
      raise Bosh::Director::ProblemHandlerError, message
    end

    def instance_name(vm)
      instance = vm.instance
      return "Unknown VM" if instance.nil?

      job = instance.job || "unknown job"
      index = instance.index || "unknown index"
      "#{job}/#{index}"
    end

    def agent_client(vm, timeout = DEFAULT_AGENT_TIMEOUT, retries = 0)
      options = {
        :timeout => timeout,
        :retry_methods => { :get_state => retries }
      }
      @clients ||= {}
      @clients[vm.agent_id] ||= AgentClient.with_vm(vm, options)
    end

    def agent_timeout_guard(vm, &block)
      yield agent_client(vm)
    rescue Bosh::Director::RpcTimeout
      handler_error("VM `#{vm.cid}' is not responding")
    end

    def reboot_vm(vm)
      cloud.reboot_vm(vm.cid)
      begin
        agent_client(vm).wait_until_ready
      rescue Bosh::Director::RpcTimeout
        handler_error('Agent still unresponsive after reboot')
      end
    end

    def delete_vm(vm)
      # Paranoia: don't blindly delete VMs with persistent disk
      disk_list = agent_timeout_guard(vm) { |agent| agent.list_disk }
      if disk_list.size != 0
        handler_error('VM has persistent disk attached')
      end

      vm_deleter.delete_vm(vm)
    end

    def delete_vm_reference(vm, options={})
      if vm.cid && !options[:skip_cid_check]
        handler_error('VM has a CID')
      end

      vm.destroy
    end

    def recreate_vm(vm)
      @logger.debug("Recreating Vm: #{vm.inspect}")
      unless vm.instance
        handler_error('VM does not have an associated instance')
      end
      instance_model = vm.instance

      handler_error("VM doesn't belong to any deployment") unless vm.deployment

      validate_spec(vm.apply_spec)
      validate_env(vm.env)

      instance = DeploymentPlan::InstanceFromDatabase.create_from_model(instance_model, @logger)
      instance_plan = DeploymentPlan::InstancePlan.create_from_deployment_plan_instance(instance)

      begin
        vm_deleter.delete_for_instance_plan(instance_plan, skip_disks: true)
      rescue Bosh::Clouds::VMNotFound
        # One situation where this handler is actually useful is when
        # VM has already been deleted but something failed after that
        # and it is still referenced in DB. In that case it makes sense
        # to ignore "VM not found" errors in `delete_vm' and let the method
        # proceed creating a new VM. Other errors are not forgiven.

        @logger.warn("VM '#{vm.cid}' might have already been deleted from the cloud")
      end

      vm_creator.create_for_instance_plan(
        instance_plan,
        Array(instance_model.persistent_disk_cid)
      )

<<<<<<< HEAD
      if instance_model.state == 'started'
        agent_client(instance.vm.model).start
=======
      if instance && instance.state == "started"
        agent_client(new_vm).run_script('pre-start', {})
        agent_client(new_vm).start
>>>>>>> 37e46dbf
      end
    end

    private

    def vm_deleter
      @vm_deleter ||= VmDeleter.new(cloud, @logger)
    end

    def vm_creator
      @vm_creator ||= VmCreator.new(cloud, @logger, vm_deleter)
    end

    def validate_spec(spec)
      handler_error('Unable to look up VM apply spec') unless spec

      unless spec.kind_of?(Hash)
        handler_error('Invalid apply spec format')
      end
    end

    def validate_env(env)
      handler_error('Unable to look up VM environment') unless env

      unless env.kind_of?(Hash)
        handler_error('Invalid VM environment format')
      end
    end

    def generate_agent_id
      SecureRandom.uuid
    end
  end
end<|MERGE_RESOLUTION|>--- conflicted
+++ resolved
@@ -104,14 +104,9 @@
         Array(instance_model.persistent_disk_cid)
       )
 
-<<<<<<< HEAD
       if instance_model.state == 'started'
+        agent_client(instance.vm.model).run_script('pre-start', {})
         agent_client(instance.vm.model).start
-=======
-      if instance && instance.state == "started"
-        agent_client(new_vm).run_script('pre-start', {})
-        agent_client(new_vm).start
->>>>>>> 37e46dbf
       end
     end
 
