require 'bosh/director/api/controllers/base_controller'

module Bosh::Director
  module Api::Controllers
    class DeploymentsController < BaseController
      get '/:deployment/jobs/:job/:index_or_id' do
        instance = @instance_manager.find_by_name(params[:deployment], params[:job], params[:index_or_id])

        response = {
          deployment: params[:deployment],
          job: instance.job,
          index: instance.index,
          id: instance.uuid,
          state: instance.state,
          disks: instance.persistent_disks.map {|d| d.disk_cid}
        }

        json_encode(response)
      end

      # PUT /deployments/foo/jobs/dea?new_name=dea_new or
      # PUT /deployments/foo/jobs/dea?state={started,stopped,detached,restart,recreate}&skip_drain=true
      put '/:deployment/jobs/:job', :consumes => :yaml do
        options = {
          'job_states' => {
            params[:job] => {
              'state' => params['state']
            }
          }
        }
        options['skip_drain'] = params[:job] if params['skip_drain'] == 'true'

        # This line should be outside the if statement so that it
        # will throw a 404 error if the deployment was not found
        deployment = @deployment_manager.find_by_name(params[:deployment])

        if (request.content_length.nil?  || request.content_length.to_i == 0) && (params['state'])
          manifest_file_path = prepare_yml_file(StringIO.new(deployment.manifest), 'deployment', true)
        else
          manifest_file_path = prepare_yml_file(request.body, 'deployment')
        end

        latest_cloud_config = Bosh::Director::Api::CloudConfigManager.new.latest
        latest_runtime_config = Bosh::Director::Api::RuntimeConfigManager.new.latest
        task = @deployment_manager.create_deployment(current_user, manifest_file_path, latest_cloud_config, latest_runtime_config, options)
        redirect "/tasks/#{task.id}"
      end

      # PUT /deployments/foo/jobs/dea/2?state={started,stopped,detached,restart,recreate}&skip_drain=true
      put '/:deployment/jobs/:job/:index_or_id', :consumes => :yaml do
        validate_instance_index_or_id(params[:index_or_id])

        instance = @instance_manager.find_by_name(params[:deployment], params[:job], params[:index_or_id])
        index = instance.index

        options = {
          'job_states' => {
            params[:job] => {
              'instance_states' => {
                index => params['state']
              },
            }
          },
        }
        options['skip_drain'] = params[:job] if params['skip_drain'] == 'true'

        # This line should be outside the if statement so that it
        # will throw a 404 error if the deployment was not found
        deployment = @deployment_manager.find_by_name(params[:deployment])

        if (request.content_length.nil?  || request.content_length.to_i == 0)
          manifest_file_path = prepare_yml_file(StringIO.new(deployment.manifest), 'deployment', true)
        else
          manifest_file_path = prepare_yml_file(request.body, 'deployment')
        end

        latest_cloud_config = Bosh::Director::Api::CloudConfigManager.new.latest
        latest_runtime_config = Bosh::Director::Api::RuntimeConfigManager.new.latest
        task = @deployment_manager.create_deployment(current_user, manifest_file_path, latest_cloud_config, latest_runtime_config, options)
        redirect "/tasks/#{task.id}"
      end

      # GET /deployments/foo/jobs/dea/2/logs
      get '/:deployment/jobs/:job/:index_or_id/logs' do
        deployment = params[:deployment]
        job = params[:job]
        index_or_id = params[:index_or_id]

        options = {
          'type' => params[:type].to_s.strip,
          'filters' => params[:filters].to_s.strip.split(/[\s\,]+/)
        }

        task = @instance_manager.fetch_logs(current_user, deployment, job, index_or_id, options)
        redirect "/tasks/#{task.id}"
      end

      get '/:deployment/snapshots' do
        deployment = @deployment_manager.find_by_name(params[:deployment])
        json_encode(@snapshot_manager.snapshots(deployment))
      end

      get '/:deployment/jobs/:job/:index/snapshots' do
        deployment = @deployment_manager.find_by_name(params[:deployment])
        json_encode(@snapshot_manager.snapshots(deployment, params[:job], params[:index]))
      end

      post '/:deployment/snapshots' do
        deployment = @deployment_manager.find_by_name(params[:deployment])
        # until we can tell the agent to flush and wait, all snapshots are considered dirty
        options = {clean: false}

        task = @snapshot_manager.create_deployment_snapshot_task(current_user, deployment, options)
        redirect "/tasks/#{task.id}"
      end

      put '/:deployment/jobs/:job/:index_or_id/resurrection', consumes: :json do
        payload = json_decode(request.body)

        @resurrector_manager.set_pause_for_instance(params[:deployment], params[:job], params[:index_or_id], payload['resurrection_paused'])
      end

      post '/:deployment/jobs/:job/:index_or_id/snapshots' do
        if params[:index_or_id].to_s =~ /^\d+$/
          instance = @instance_manager.find_by_name(params[:deployment], params[:job], params[:index_or_id])
        else
          instance = @instance_manager.filter_by(uuid: params[:index_or_id]).first
        end
        # until we can tell the agent to flush and wait, all snapshots are considered dirty
        options = {clean: false}

        task = @snapshot_manager.create_snapshot_task(current_user, instance, options)
        redirect "/tasks/#{task.id}"
      end

      delete '/:deployment/snapshots' do
        deployment = @deployment_manager.find_by_name(params[:deployment])

        task = @snapshot_manager.delete_deployment_snapshots_task(current_user, deployment)
        redirect "/tasks/#{task.id}"
      end

      delete '/:deployment/snapshots/:cid' do
        deployment = @deployment_manager.find_by_name(params[:deployment])
        @snapshot_manager.find_by_cid(deployment, params[:cid])

        task = @snapshot_manager.delete_snapshots_task(current_user, [params[:cid]])
        redirect "/tasks/#{task.id}"
      end

      get '/', scope: :read do
        latest_cloud_config = Api::CloudConfigManager.new.latest
        deployments = @deployment_manager.find_available(token_scopes).map do |deployment|
          cloud_config = if deployment.cloud_config.nil?
                         'none'
                       elsif deployment.cloud_config == latest_cloud_config
                         'latest'
                       else
                         'outdated'
                       end

          {
            'name' => deployment.name,
            'releases' => deployment.release_versions.map do |rv|
              {
                'name' => rv.release.name,
                'version' => rv.version.to_s
              }
            end,
            'stemcells' => deployment.stemcells.map do |sc|
              {
                'name' => sc.name,
                'version' => sc.version
              }
            end,
            'cloud_config' => cloud_config
          }
        end

        json_encode(deployments)
      end

      get '/:name', scope: :read do
        deployment = @deployment_manager.find_by_name(params[:name])
        @deployment_manager.deployment_to_json(deployment)
      end

      get '/:name/vms', scope: :read do
        deployment = @deployment_manager.find_by_name(params[:name])

        format = params[:format]
        if format == 'full'
          task = @vm_state_manager.fetch_vm_state(current_user, deployment, format)
          redirect "/tasks/#{task.id}"
        else
          @deployment_manager.deployment_instances_to_json(deployment)
        end
      end

      delete '/:name' do
        deployment = @deployment_manager.find_by_name(params[:name])

        options = {}
        options['force'] = true if params['force'] == 'true'
        options['keep_snapshots'] = true if params['keep_snapshots'] == 'true'
        task = @deployment_manager.delete_deployment(current_user, deployment, options)
        redirect "/tasks/#{task.id}"
      end

      # Property management
      get '/:deployment/properties' do
        properties = @property_manager.get_properties(params[:deployment]).map do |property|
          { 'name' => property.name, 'value' => property.value }
        end
        json_encode(properties)
      end

      get '/:deployment/properties/:property' do
        property = @property_manager.get_property(params[:deployment], params[:property])
        json_encode('value' => property.value)
      end

      post '/:deployment/properties', :consumes => [:json] do
        payload = json_decode(request.body)
        @property_manager.create_property(params[:deployment], payload['name'], payload['value'])
        status(204)
      end

      post '/:deployment/ssh', :consumes => [:json] do
        payload = json_decode(request.body)
        task = @instance_manager.ssh(current_user, payload)
        redirect "/tasks/#{task.id}"
      end

      put '/:deployment/properties/:property', :consumes => [:json] do
        payload = json_decode(request.body)
        @property_manager.update_property(params[:deployment], params[:property], payload['value'])
        status(204)
      end

      delete '/:deployment/properties/:property' do
        @property_manager.delete_property(params[:deployment], params[:property])
        status(204)
      end

      # Cloud check

      # Initiate deployment scan
      post '/:deployment/scans' do
        start_task { @problem_manager.perform_scan(current_user, params[:deployment]) }
      end

      # Get the list of problems for a particular deployment
      get '/:deployment/problems' do
        problems = @problem_manager.get_problems(params[:deployment]).map do |problem|
          {
            'id' => problem.id,
            'type' => problem.type,
            'data' => problem.data,
            'description' => problem.description,
            'resolutions' => problem.resolutions
          }
        end

        json_encode(problems)
      end

      put '/:deployment/problems', :consumes => [:json] do
        payload = json_decode(request.body)
        start_task { @problem_manager.apply_resolutions(current_user, params[:deployment], payload['resolutions']) }
      end

      put '/:deployment/scan_and_fix', :consumes => :json do
        jobs_json = json_decode(request.body)['jobs']
        payload = convert_job_instance_hash(jobs_json)

        deployment = @deployment_manager.find_by_name(params[:deployment])
        if deployment_has_instance_to_resurrect?(deployment)
          start_task { @problem_manager.scan_and_fix(current_user, params[:deployment], payload) }
        end
      end

      post '/', :consumes => :yaml do
        manifest_file_path = prepare_yml_file(request.body, 'deployment')

        options = {}
        options['recreate'] = true if params['recreate'] == 'true'
        options['skip_drain'] = params['skip_drain'] if params['skip_drain']
        if params['context']
          @logger.debug("Deploying with context #{params['context']}")
          context = JSON.parse(params['context'])
          cloud_config = Api::CloudConfigManager.new.find_by_id(context['cloud_config_id'])
          runtime_config = Api::RuntimeConfigManager.new.find_by_id(context['runtime_config_id'])
        else
          cloud_config = Api::CloudConfigManager.new.latest
<<<<<<< HEAD
          runtime_config = Api::RuntimeConfigManager.new.latest
        end

        task = @deployment_manager.create_deployment(current_user, manifest_file_path, cloud_config, runtime_config, options)
=======
        end

        options.merge!('scopes' => token_scopes)
        task = @deployment_manager.create_deployment(current_user, request.body, cloud_config, options)
>>>>>>> c0ee4343
        redirect "/tasks/#{task.id}"
      end

      post '/:deployment/diff', :consumes => :yaml do
        manifest_text = request.body.read
        validate_manifest_yml(manifest_text)

        deployment = Models::Deployment[name: params[:deployment]]
        if deployment
          before_manifest = Manifest.load_from_text(deployment.manifest, deployment.cloud_config, deployment.runtime_config)
          before_manifest.resolve_aliases
        else
          before_manifest = Manifest.load_from_text(nil, nil, nil)
        end

        after_cloud_config = Bosh::Director::Api::CloudConfigManager.new.latest
        after_runtime_config = Bosh::Director::Api::RuntimeConfigManager.new.latest
        after_manifest = Manifest.load_from_text(
          manifest_text,
          after_cloud_config,
          after_runtime_config
        )
        after_manifest.resolve_aliases

        diff = before_manifest.diff(after_manifest)

        json_encode({
          'context' => {
            'cloud_config_id' => after_cloud_config ? after_cloud_config.id : nil,
            'runtime_config_id' => after_runtime_config ? after_runtime_config.id : nil
          },
          'diff' => diff.map { |l| [l.to_s, l.status] }
        })
      end

      post '/:deployment_name/errands/:errand_name/runs' do
        deployment_name = params[:deployment_name]
        errand_name = params[:errand_name]
        keep_alive = json_decode(request.body)['keep-alive'] || FALSE

        task = JobQueue.new.enqueue(
          current_user,
          Jobs::RunErrand,
          "run errand #{errand_name} from deployment #{deployment_name}",
          [deployment_name, errand_name, keep_alive],
        )

        redirect "/tasks/#{task.id}"
      end

      get '/:deployment_name/errands', scope: :read do
        deployment_plan = load_deployment_plan

        errands = deployment_plan.jobs.select(&:is_errand?)

        errand_data = errands.map do |errand|
          { "name" => errand.name }
        end

        json_encode(errand_data)
      end

      private

      def load_deployment_plan
        deployment_model = @deployment_manager.find_by_name(params[:deployment_name])

        planner_factory = Bosh::Director::DeploymentPlan::PlannerFactory.create(Config.logger)
        planner_factory.create_from_model(deployment_model)
      end

      def convert_job_instance_hash(hash)
        hash.reduce([]) do |jobs, kv|
          job, indicies = kv
          jobs + indicies.map { |index| [job, index] }
        end
      end

      def deployment_has_instance_to_resurrect?(deployment)
        false if deployment.nil?
        filter = {
          deployment_id: deployment.id,
          resurrection_paused: false
        }
        instances = @instance_manager.filter_by(filter)
        instances.any?
      end

      def validate_instance_index_or_id(str)
        begin
          Integer(str)
        rescue ArgumentError
          if str !~ /^[A-Fa-f0-9]{8}-[A-Fa-f0-9-]{27}$/
            raise InstanceInvalidIndex, "Invalid instance index or id `#{str}'"
          end
        end
      end
    end
  end
end<|MERGE_RESOLUTION|>--- conflicted
+++ resolved
@@ -293,17 +293,12 @@
           runtime_config = Api::RuntimeConfigManager.new.find_by_id(context['runtime_config_id'])
         else
           cloud_config = Api::CloudConfigManager.new.latest
-<<<<<<< HEAD
           runtime_config = Api::RuntimeConfigManager.new.latest
         end
 
+        options.merge!('scopes' => token_scopes)
         task = @deployment_manager.create_deployment(current_user, manifest_file_path, cloud_config, runtime_config, options)
-=======
-        end
-
-        options.merge!('scopes' => token_scopes)
-        task = @deployment_manager.create_deployment(current_user, request.body, cloud_config, options)
->>>>>>> c0ee4343
+
         redirect "/tasks/#{task.id}"
       end
 
