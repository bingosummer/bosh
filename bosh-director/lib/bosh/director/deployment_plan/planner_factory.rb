module Bosh
  module Director
    module DeploymentPlan
      class TransientDeployment
        def initialize(name, manifest, release_versions)
          @name = name
          @manifest = manifest
          @release_versions = release_versions
          @vms = []
        end
        attr_accessor :name, :manifest, :release_versions, :vms
      end

      class PlannerFactory
        def self.create(event_log, logger)
          deployment_manifest_migrator = Bosh::Director::DeploymentPlan::ManifestMigrator.new
          canonicalizer = Class.new { include Bosh::Director::DnsHelper }.new
          deployment_repo = Bosh::Director::DeploymentPlan::DeploymentRepo.new(canonicalizer)

          new(
            canonicalizer,
            deployment_manifest_migrator,
            deployment_repo,
            event_log,
            logger
          )
        end

        def initialize(canonicalizer, deployment_manifest_migrator, deployment_repo, event_log, logger)
          @canonicalizer = canonicalizer
          @deployment_manifest_migrator = deployment_manifest_migrator
          @deployment_repo = deployment_repo
          @event_log = event_log
          @logger = logger
        end

        def create_from_model(deployment_model)
          manifest_hash = Psych.load(deployment_model.manifest)
          cloud_config_model = deployment_model.cloud_config
          create_from_manifest(manifest_hash, cloud_config_model, {})
        end

        def create_from_manifest(manifest_hash, cloud_config, options)
          @event_log.begin_stage('Preparing deployment', 9)
          @logger.info('Preparing deployment')

          planner = nil

          @event_log.track('Binding deployment') do
            @logger.info('Binding deployment')
            planner = parse_from_manifest(manifest_hash, cloud_config, options)
          end

          planner
        end

        private

        def parse_from_manifest(manifest_hash, cloud_config, options)
          deployment_manifest, cloud_manifest = @deployment_manifest_migrator.migrate(manifest_hash, cloud_config)
          name = deployment_manifest['name']

          deployment_model = @deployment_repo.find_or_create_by_name(name)

          attrs = {
            name: name,
            properties: deployment_manifest.fetch('properties', {}),
          }

          plan_options = {
            'recreate' => !!options['recreate'],
            'skip_drain' => options['skip_drain'],
            'job_states' => options['job_states'] || {},
            'job_rename' => options['job_rename'] || {}
          }

          @logger.info('Creating deployment plan')
          @logger.info("Deployment plan options: #{plan_options}")

          deployment = Planner.new(attrs, deployment_manifest, cloud_config, deployment_model, plan_options)
          ip_provider_factory = IpProviderFactory.new(@logger, global_networking: deployment.using_global_networking?)
          global_network_resolver = GlobalNetworkResolver.new(deployment)

          deployment.cloud_planner = CloudManifestParser.new(@logger).parse(cloud_manifest, ip_provider_factory, global_network_resolver)
          DeploymentSpecParser.new(deployment, @event_log, @logger).parse(deployment_manifest, plan_options)
        end

<<<<<<< HEAD
        def deployment_name(manifest_hash)
          name = manifest_hash['name']
          @canonicalizer.canonical(name)
=======

        def validate_packages(planner)
          faults = {}
          release_manager = Bosh::Director::Api::ReleaseManager.new
          planner.jobs.each { |job|
            job.templates.each{ |template|
              release_model = release_manager.find_by_name(template.release.name)
              template.package_models.each{ |package|

                release_version_model = release_manager.find_version(release_model, template.release.version)
                packages_list = release_version_model.transitive_dependencies(package)
                packages_list << package

                release_desc = "#{release_version_model.release.name}/#{release_version_model.version}"

                packages_list.each { |needed_package|
                  if needed_package.sha1.nil? || needed_package.blobstore_id.nil?
                    compiled_packages_list = Bosh::Director::Models::CompiledPackage[:package_id => needed_package.id, :stemcell_id => job.resource_pool.stemcell.model.id]
                    if compiled_packages_list.nil?
                      (faults[release_desc] ||= []) << {:package => needed_package, :stemcell => job.resource_pool.stemcell.model}
                    end
                  end
                }
              }
            }
          }
          handle_faults(faults) unless faults.empty?
        end

        def handle_faults(faults)
          msg = "\n"
          faults.each { |release_desc, packages_and_stemcells_list|
            msg += "\nCan't deploy release `#{release_desc}'. It references packages (see below) without source code and are not compiled against intended stemcells:\n"
            sorted_packages_and_stemcells = packages_and_stemcells_list.sort_by { |p| p[:package].name }
            sorted_packages_and_stemcells.each { |item|
              msg += " - `#{item[:package].name}/#{item[:package].version}' against `#{item[:stemcell].desc}'\n"
            }
          }
          raise PackageMissingSourceCode, msg
        end

        def track_and_log(message)
          @event_log.track(message) do
            @logger.info(message)
            yield
          end
        end

        def reserve_ips_for_job(job)
          # FIXME: this stuff should be cleaned up, the ordering dependency here isn't obvious,
          # compilation IPs don't get released correctly on failure if we call take_old_reservations too early
          job.networks.each do |job_network|
            job.instances.each_with_index do |instance, index|
              static_ips = job_network.static_ips

              if static_ips
                reservation = StaticNetworkReservation.new(instance, job_network.deployment_network, static_ips[index])
              else
                reservation = DynamicNetworkReservation.new(instance, job_network.deployment_network)
              end
              instance.add_network_reservation(reservation)
            end
          end

          job.instances.each do |instance|
            instance.take_old_reservations
          end
>>>>>>> 743a7512
        end
      end
    end
  end
end<|MERGE_RESOLUTION|>--- conflicted
+++ resolved
@@ -84,81 +84,6 @@
           deployment.cloud_planner = CloudManifestParser.new(@logger).parse(cloud_manifest, ip_provider_factory, global_network_resolver)
           DeploymentSpecParser.new(deployment, @event_log, @logger).parse(deployment_manifest, plan_options)
         end
-
-<<<<<<< HEAD
-        def deployment_name(manifest_hash)
-          name = manifest_hash['name']
-          @canonicalizer.canonical(name)
-=======
-
-        def validate_packages(planner)
-          faults = {}
-          release_manager = Bosh::Director::Api::ReleaseManager.new
-          planner.jobs.each { |job|
-            job.templates.each{ |template|
-              release_model = release_manager.find_by_name(template.release.name)
-              template.package_models.each{ |package|
-
-                release_version_model = release_manager.find_version(release_model, template.release.version)
-                packages_list = release_version_model.transitive_dependencies(package)
-                packages_list << package
-
-                release_desc = "#{release_version_model.release.name}/#{release_version_model.version}"
-
-                packages_list.each { |needed_package|
-                  if needed_package.sha1.nil? || needed_package.blobstore_id.nil?
-                    compiled_packages_list = Bosh::Director::Models::CompiledPackage[:package_id => needed_package.id, :stemcell_id => job.resource_pool.stemcell.model.id]
-                    if compiled_packages_list.nil?
-                      (faults[release_desc] ||= []) << {:package => needed_package, :stemcell => job.resource_pool.stemcell.model}
-                    end
-                  end
-                }
-              }
-            }
-          }
-          handle_faults(faults) unless faults.empty?
-        end
-
-        def handle_faults(faults)
-          msg = "\n"
-          faults.each { |release_desc, packages_and_stemcells_list|
-            msg += "\nCan't deploy release `#{release_desc}'. It references packages (see below) without source code and are not compiled against intended stemcells:\n"
-            sorted_packages_and_stemcells = packages_and_stemcells_list.sort_by { |p| p[:package].name }
-            sorted_packages_and_stemcells.each { |item|
-              msg += " - `#{item[:package].name}/#{item[:package].version}' against `#{item[:stemcell].desc}'\n"
-            }
-          }
-          raise PackageMissingSourceCode, msg
-        end
-
-        def track_and_log(message)
-          @event_log.track(message) do
-            @logger.info(message)
-            yield
-          end
-        end
-
-        def reserve_ips_for_job(job)
-          # FIXME: this stuff should be cleaned up, the ordering dependency here isn't obvious,
-          # compilation IPs don't get released correctly on failure if we call take_old_reservations too early
-          job.networks.each do |job_network|
-            job.instances.each_with_index do |instance, index|
-              static_ips = job_network.static_ips
-
-              if static_ips
-                reservation = StaticNetworkReservation.new(instance, job_network.deployment_network, static_ips[index])
-              else
-                reservation = DynamicNetworkReservation.new(instance, job_network.deployment_network)
-              end
-              instance.add_network_reservation(reservation)
-            end
-          end
-
-          job.instances.each do |instance|
-            instance.take_old_reservations
-          end
->>>>>>> 743a7512
-        end
       end
     end
   end
