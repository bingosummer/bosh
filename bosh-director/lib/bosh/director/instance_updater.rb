require 'bosh/director/rendered_job_templates_cleaner'

module Bosh::Director
  class InstanceUpdater
    include DnsHelper

    WATCH_INTERVALS = 10
    MAX_RECREATE_ATTEMPTS = 3

    attr_reader :current_state

    def initialize(instance_plan, job_renderer)
      @instance_plan = instance_plan
      @instance = instance_plan.instance
      @job_renderer = job_renderer

      @cloud = Config.cloud
      @logger = Config.logger
      @blobstore = App.instance.blobstores.blobstore

      @vm_deleter = Bosh::Director::VmDeleter.new(@cloud, @logger)
      @vm_creator = Bosh::Director::VmCreator.new(@cloud, @logger, @vm_deleter)

      @job = @instance.job
      @target_state = @instance.state

      @deployment_plan = @job.deployment
      @resource_pool = @job.resource_pool
      @update_config = @job.update

      @current_state = {}

      @agent = AgentClient.with_vm(@instance.model.vm)
    end

    def update(options = {})
      @logger.info("Updating instance #{@instance}, changes: #{@instance.changes.to_a.join(', ')}")

      @canary = options.fetch(:canary, false)

      # Optimization to only update DNS if nothing else changed.
      if dns_change_only?
        @logger.debug("Only change is DNS configuration")
        update_dns
        return
      end

      only_trusted_certs_changed = trusted_certs_change_only? # figure this out before we start changing things

      Preparer.new(@instance, @agent, @logger).prepare
      stop
      take_snapshot

      if @target_state == 'detached'
        @vm_deleter.delete_for_instance_plan(@instance_plan)
        release_obsolete_ips
        return
      end

<<<<<<< HEAD
      unless try_to_update_in_place
        @logger.debug('Failed to update in place. Recreating VM')
        recreate_vm(nil)
      end
      release_obsolete_ips
=======
      if need_start?
        steps << proc { run_pre_start_scripts }
        steps << proc { start! }
      end

      steps << proc { wait_until_running }
>>>>>>> 37e46dbf

      update_dns
      update_persistent_disk

      if only_trusted_certs_changed
        @logger.debug('Skipping apply, trusted certs change only')
      else
        apply_state
      end

      start! if need_start?

      wait_until_running

      if @target_state == "started" && current_state["job_state"] != "running"
        raise AgentJobNotRunning, "`#{@instance}' is not running after update"
      end

      if @target_state == "stopped" && current_state["job_state"] == "running"
        raise AgentJobNotStopped, "`#{@instance}' is still running despite the stop command"
      end
    end

    def try_to_update_in_place
      if @instance.resource_pool_changed?
        @logger.debug("Resource pool has changed. Can't update VM in place")
        return false
      end
      @logger.debug('Trying to update VM settings in place')

      network_updater = NetworkUpdater.new(@instance, @agent, @cloud, @logger)
      success = network_updater.update

      unless success
        @logger.info('Failed to update networks on live vm, recreating with new network configurations')
        return false
      end

      update_settings

      true
    end

    def release_obsolete_ips
      @instance_plan.network_plans.select(&:obsolete?).each do |network_plan|
        reservation = network_plan.reservation
        @deployment_plan.ip_provider.release(reservation)
      end
    end

    # Watch times don't include the get_state roundtrip time, so effective
    # max watch time is roughly:
    # max_watch_time + N_WATCH_INTERVALS * avg_roundtrip_time
    def wait_until_running
      watch_schedule(min_watch_time, max_watch_time).each do |watch_time|
        sleep_time = watch_time.to_f / 1000
        @logger.info("Waiting for #{sleep_time} seconds to check #{@instance} status")
        sleep(sleep_time)
        @logger.info("Checking if #{@instance} has been updated after #{sleep_time} seconds")

        @current_state = @agent.get_state

        if @target_state == "started"
          break if current_state["job_state"] == "running"
        elsif @target_state == "stopped"
          break if current_state["job_state"] != "running"
        end
      end
    end

    def run_pre_start_scripts
      @agent.run_script("pre-start", {})
    end

    def start!
      @agent.start
    rescue RuntimeError => e
      # FIXME: this is somewhat ghetto: we don't have a good way to
      # negotiate on BOSH protocol between director and @agent (yet),
      # so updating from @agent version that doesn't support 'start' RPC
      # to the one that does might be hard. Right now we decided to
      # just swallow the exception.
      # This needs to be removed in one of the following cases:
      # 1. BOSH protocol handshake gets implemented
      # 2. All agents updated to support 'start' RPC
      #    and we no longer care about backward compatibility.
      @logger.warn("@agent start raised an exception: #{e.inspect}, ignoring for compatibility")
    end

    def need_start?
      @target_state == 'started'
    end

    def dns_change_only?
      @instance.changes.include?(:dns) && @instance.changes.size == 1
    end

    def trusted_certs_change_only?
      @instance.changes.include?(:trusted_certs) && @instance.changes.size == 1
    end

    def stop
      skip_drain = @deployment_plan.skip_drain_for_job?(@job.name)
      stopper = Stopper.new(@instance, @target_state, skip_drain, Config, @logger)
      stopper.stop
    end

    def take_snapshot
      Api::SnapshotManager.take_snapshot(@instance.model, clean: true)
    end

    def delete_snapshots(disk)
      Api::SnapshotManager.delete_snapshots(disk.snapshots)
    end

    def apply_state
      @instance.apply_vm_state
      RenderedJobTemplatesCleaner.new(@instance.model, @blobstore).clean
    end

    # Retrieve list of mounted disks from the @agent
    # @return [Array<String>] list of disk CIDs
    def disk_info
      return @disk_list if @disk_list

      begin
        @disk_list = @agent.list_disk
      rescue RuntimeError
        # old agents don't support list_disk rpc
        [@instance.persistent_disk_cid]
      end
    end

    def delete_unused_disk(disk)
      @cloud.delete_disk(disk.disk_cid)
      disk.destroy
    end

    def delete_mounted_disk(disk)
      disk_cid = disk.disk_cid
      vm_cid = @instance.model.vm.cid

      # Unmount the disk only if disk is known by the @agent
      if @agent && disk_info.include?(disk_cid)
        @agent.unmount_disk(disk_cid)
      end

      begin
        @cloud.detach_disk(vm_cid, disk_cid) if vm_cid
      rescue Bosh::Clouds::DiskNotAttached
        if disk.active
          raise CloudDiskNotAttached,
            "`#{@instance}' VM should have persistent disk attached " +
              "but it doesn't (according to CPI)"
        end
      end

      delete_snapshots(disk)

      begin
        @cloud.delete_disk(disk_cid)
      rescue Bosh::Clouds::DiskNotFound
        if disk.active
          raise CloudDiskMissing,
            "Disk `#{disk_cid}' is missing according to CPI but marked " +
              "as active in DB"
        end
      end

      disk.destroy
    end

    def update_dns
      return unless @instance.dns_changed?

      domain = @deployment_plan.dns_domain
      @instance.dns_record_info.each do |record_name, ip_address|
        @logger.info("Updating DNS for: #{record_name} to #{ip_address}")
        update_dns_a_record(domain, record_name, ip_address)
        update_dns_ptr_record(record_name, ip_address)
      end
      flush_dns_cache
    end

    def recreate_vm(new_disk_cid)
      @vm_deleter.delete_for_instance_plan(@instance_plan)
      disks = [@instance.model.persistent_disk_cid, new_disk_cid].compact
      @vm_creator.create_for_instance_plan(@instance_plan, disks)

      @agent = AgentClient.with_vm(@instance.vm.model)

      #TODO: we only render the templates again because dynamic networking may have
      #      asssigned an ip address, so the state we got back from the @agent may
      #      result in a different instance.template_spec.  Ideally, we clean up the @agent interaction
      #      so that we only have to do this once.
      @job_renderer.render_job_instance(@instance)
    end

    # Synchronizes persistent_disks with the @agent.
    # (Currently assumes that we only have 1 persistent disk.)
    # @return [void]
    def check_persistent_disk
      return if @instance.model.persistent_disks.empty?
      agent_disk_cid = disk_info.first

      if agent_disk_cid != @instance.model.persistent_disk_cid
        raise AgentDiskOutOfSync,
          "`#{@instance}' has invalid disks: @agent reports " +
            "`#{agent_disk_cid}' while director record shows " +
            "`#{@instance.model.persistent_disk_cid}'"
      end

      @instance.model.persistent_disks.each do |disk|
        unless disk.active
          @logger.warn("`#{@instance}' has inactive disk #{disk.disk_cid}")
        end
      end
    end

    def update_persistent_disk
      @vm_creator.attach_disks_for(@instance) unless @instance.disk_currently_attached?
      check_persistent_disk

      disk = nil
      return unless @instance.persistent_disk_changed?

      old_disk = @instance.model.persistent_disk

      if @job.persistent_disk_pool && @job.persistent_disk_pool.disk_size > 0
        disk = create_disk
        attach_disk(disk)
        mount_and_migrate_disk(disk, old_disk)
      end

      @instance.model.db.transaction do
        old_disk.update(:active => false) if old_disk
        disk.update(:active => true) if disk
      end

      delete_mounted_disk(old_disk) if old_disk
    end

    def update_settings
      if @instance.trusted_certs_changed?
        @instance.update_trusted_certs
      end
    end

    # Returns an array of wait times distributed
    # on the [min_watch_time..max_watch_time] interval.
    #
    # Tries to respect intervals but doesn't allow an interval to
    # fall under 1 second.
    # All times are in milliseconds.
    # @param [Numeric] min_watch_time minimum time to watch the jobs
    # @param [Numeric] max_watch_time maximum time to watch the jobs
    # @param [Numeric] intervals number of intervals between polling
    #   the state of the jobs
    # @return [Array<Numeric>] watch schedule
    def watch_schedule(min_watch_time, max_watch_time, intervals = WATCH_INTERVALS)
      delta = (max_watch_time - min_watch_time).to_f
      step = [1000, delta / (intervals - 1)].max

      [min_watch_time] + ([step] * (delta / step).floor)
    end

    def min_watch_time
      canary? ? @update_config.min_canary_watch_time : @update_config.min_update_watch_time
    end

    def max_watch_time
      canary? ? @update_config.max_canary_watch_time : @update_config.max_update_watch_time
    end

    def canary?
      @canary
    end

    private

    def create_disk
      disk_size = @job.persistent_disk_pool.disk_size
      cloud_properties = @job.persistent_disk_pool.cloud_properties

      disk = nil
      @instance.model.db.transaction do
        disk_cid = @cloud.create_disk(disk_size, cloud_properties, @instance.model.vm.cid)
        disk = Models::PersistentDisk.create(
          disk_cid: disk_cid,
          active: false,
          instance_id: @instance.model.id,
          size: disk_size,
          cloud_properties: cloud_properties,
        )
      end
      disk
    end

    def attach_disk(disk)
      @cloud.attach_disk(@instance.model.vm.cid, disk.disk_cid)
    rescue Bosh::Clouds::NoDiskSpace => e
      if e.ok_to_retry
        @logger.warn('Retrying attach disk operation after persistent disk update failed')
        recreate_vm(disk.disk_cid)
        begin
          @cloud.attach_disk(@instance.model.vm.cid, disk.disk_cid)
        rescue
          delete_unused_disk(disk)
          raise
        end
      else
        delete_unused_disk(disk)
        raise
      end
    end

    def mount_and_migrate_disk(new_disk, old_disk)
      @agent.mount_disk(new_disk.disk_cid)
      @agent.migrate_disk(old_disk.disk_cid, new_disk.disk_cid) if old_disk
    rescue
      delete_mounted_disk(new_disk)
      raise
    end
  end
end<|MERGE_RESOLUTION|>--- conflicted
+++ resolved
@@ -57,20 +57,11 @@
         return
       end
 
-<<<<<<< HEAD
       unless try_to_update_in_place
         @logger.debug('Failed to update in place. Recreating VM')
         recreate_vm(nil)
       end
       release_obsolete_ips
-=======
-      if need_start?
-        steps << proc { run_pre_start_scripts }
-        steps << proc { start! }
-      end
-
-      steps << proc { wait_until_running }
->>>>>>> 37e46dbf
 
       update_dns
       update_persistent_disk
@@ -81,7 +72,11 @@
         apply_state
       end
 
-      start! if need_start?
+      if need_start?
+        run_pre_start_scripts
+        start!
+      end
+      
 
       wait_until_running
 
